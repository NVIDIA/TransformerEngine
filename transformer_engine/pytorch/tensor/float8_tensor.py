# Copyright (c) 2022-2025, NVIDIA CORPORATION & AFFILIATES. All rights reserved.
#
# See LICENSE for license information.

"""Tensor class with FP8 data"""
from __future__ import annotations
import os
from typing import Any, Optional, Tuple, Iterable, Union
import warnings
import torch
from torch.distributed.fsdp._fully_shard._fsdp_common import TrainingState
import transformer_engine_torch as tex
from transformer_engine_torch import DType as TE_DType

from transformer_engine.common.recipe import DelayedScaling, Float8CurrentScaling, Recipe
from ..utils import canonicalize_process_group, devices_match
from .storage.float8_tensor_storage import Float8TensorStorage, _FromFloat8Func
from ..quantized_tensor import QuantizedTensor, Quantizer
from ._quantization_helpers import _IdentityFunc
from ..constants import dist_group_type

aten = torch.ops.aten

_ops_to_preserve_subclass_in_fsdp2 = {
    torch.ops.aten.empty_like.default,
    torch.ops.aten.new_zeros.default,
    torch.ops.aten.slice.Tensor,
    torch.ops.aten.copy_.default,
    torch.ops.aten.view.default,
    torch.ops.aten.as_strided.default,
    torch.ops.aten._to_copy.default,
    torch.ops.aten._pin_memory.default,
    torch.ops.aten.split.Tensor,
    torch.ops.aten.clone.default,
}


class Float8Quantizer(Quantizer):
    """Builder class for FP8 tensors with per-tensor delayed scaling

    High-precision tensors (e.g. in FP32 or BF16) are quantized by
    multiplying with a scaling factor and casting to FP8. The max-abs
    value ("amax") in the tensor is also computed, which can be used
    for updating the scaling factor (handled externally by
    DelayedScalingRecipeState and FP8GlobalStateManager).

    """

    """Scaling factor to multiply when quantizing to FP8"""
    scale: torch.Tensor
    """Max-abs value from last FP8 cast"""
    amax: torch.Tensor
    """FP8 datatype"""
    dtype: TE_DType

    def __init__(
        self,
        scale: torch.Tensor,
        amax: torch.Tensor,
        fp8_dtype: TE_DType,
        *,
        rowwise: bool = True,
        columnwise: bool = True,
    ) -> None:
        super().__init__(rowwise=rowwise, columnwise=columnwise)
        self.scale = scale
        self.amax = amax
        self.dtype = fp8_dtype

    def update_quantized(
        self,
        src: torch.Tensor,
        dst: QuantizedTensor,
        *,
        noop_flag: Optional[torch.Tensor] = None,
    ) -> QuantizedTensor:
        if not isinstance(dst, Float8Tensor):
            raise ValueError("Float8Quantizer can only update Float8Tensor")

        # Make sure input is in expected format
        if not devices_match(src.device, dst.device):
            src = src.to(device=dst.device)
        if not src.is_contiguous():
            src = src.contiguous()

        # Launch cast kernel
        tex.quantize(src, self, dst, noop_flag)

        # Update FP8 dtype
        dst._fp8_dtype = self.dtype

        return dst

    def quantize_impl(self, tensor: torch.Tensor) -> QuantizedTensor:
        """Quantize tensor implementation"""
        return tex.quantize(tensor, self)

    def make_empty(
        self,
        shape: Iterable[int],
        *,
        dtype: torch.dtype = torch.float32,
        device: Optional[torch.device] = None,
        requires_grad: bool = False,
    ) -> Float8Tensor:

        # Canonicalize tensor attributes
        if device is None:
            device = torch.device("cuda")

        # Allocate FP8 data
        data = torch.empty(shape, dtype=torch.uint8, device=device)

        # Allocate FP8 data transpose if needed
        data_transpose = None
        if self.columnwise_usage:
            transpose_shape = [data.size(-1)] + list(data.shape[:-1])
            data_transpose = torch.empty(
                transpose_shape,
                dtype=torch.uint8,
                device=device,
            )

        # Construct FP8 tensor
        return Float8Tensor(
            shape=shape,
            dtype=dtype,
            data=data,
            fp8_scale_inv=torch.empty(1, dtype=torch.float32, device=device),
            fp8_dtype=self.dtype,
            requires_grad=requires_grad,
            data_transpose=data_transpose,
            quantizer=self,
        )

    def calibrate(self, tensor: torch.Tensor) -> None:
        amin, amax = tensor.aminmax()
        self.amax.copy_(torch.max(-amin, amax))

    def create_tensor_from_data(
        self,
        data: torch.Tensor,
        fake_dtype=torch.float32,
        requires_grad: bool = False,
        internal: bool = False,
    ):
        """Create Float8Tensor from raw uint8 data"""
        assert data.dtype in [
            torch.uint8,
            torch.float8_e4m3fn,
            torch.float8_e4m3fnuz,
            torch.float8_e5m2,
            torch.float8_e5m2fnuz,
        ]
        if internal:
            return Float8TensorStorage(
                data=data,
                fp8_scale_inv=1 / self.scale,
                fp8_dtype=self.dtype,
                requires_grad=requires_grad,
                data_transpose=None,
                quantizer=self,
            )
        return Float8Tensor(
            shape=data.shape,
            dtype=fake_dtype,
            data=data,
            fp8_scale_inv=1 / self.scale,
            fp8_dtype=self.dtype,
            requires_grad=requires_grad,
            data_transpose=None,
            quantizer=self,
        )

    def onnx_quantize(self, tensor: torch.Tensor) -> QuantizedTensor:
        """Function using primitives with ONNX defined translations."""
        # Q inputs are currently constrained to FP32 due to a similar limitation in ORT
        # custom ops, so cast the input if needed.
        if tensor.dtype != torch.float32:
            tensor = tensor.to(torch.float32)
        data = torch.ops.tex.fp8_quantize(tensor, self.scale.item())
        return self.create_tensor_from_data(data, fake_dtype=torch.float32)

    def onnx_dequantize(self, tensor: QuantizedTensor) -> torch.Tensor:
        """Function using primitives with ONNX defined translations."""
        out = torch.ops.tex.fp8_dequantize(tensor._data, tensor._scale_inv)
        out = out.to(tensor.dtype)
        return out

    def _get_compatible_recipe(self) -> Union[type[Recipe], None]:
        return DelayedScaling

    def supports_only_rowwise_all_gather(self) -> bool:
        """
        Float8Quantizer supports only rowwise all-gather
        """
        return True


class Float8CurrentScalingQuantizer(Quantizer):
    """Builder class for FP8 tensors with per-tensor current scaling

    High-precision tensors (e.g. in FP32 or BF16) are quantized by
    multiplying with a scaling factor and casting to FP8. The max-abs
    value ("amax") in the tensor is computed directly by scanning the input
    high-precision tensor, without the need of any history window.

    Unlike delayed scaling, scale and amax tensors are not needed to initialize the
    quantizer, becuse they are simply GPU buffers that will be filled by current
    scaling quantization kernels, instead of using values taken from delayed scaling
    history window. Therefore, device parameter is needed for tensor allocation.

    Both Float8CurrentScalingQuantizer and Float8Quantizer produces Float8Tensor,
    because they are both per-tensor scaling, ie. one scaling factor per tensor.

    """

    """Workspace buffer for FP8 scaling factor"""
    scale: torch.Tensor
    """Workspace buffer for max-abs value"""
    amax: torch.Tensor
    """FP8 datatype"""
    dtype: TE_DType
    """amax update options"""
    use_existing_amax: bool
    """amax reduction options"""
    with_amax_reduction: bool
    amax_reduction_group: Optional[dist_group_type]
    """Options about how to quantize the tensor"""
    force_pow_2_scales: bool
    amax_epsilon: float

    def __init__(
        self,
        fp8_dtype: TE_DType,
        device: torch.device,
        *,
        rowwise: bool = True,
        columnwise: bool = True,
        use_existing_amax: bool = False,
        with_amax_reduction: bool = False,
        amax_reduction_group: Optional[dist_group_type] = None,
        force_pow_2_scales: bool = False,
        amax_epsilon: float = 0.0,
    ) -> None:
        super().__init__(rowwise=rowwise, columnwise=columnwise)
        self.scale = torch.empty(1, dtype=torch.float32, device=device)
        self.amax = torch.empty(1, dtype=torch.float32, device=device)
        self.dtype = fp8_dtype
        self.use_existing_amax = use_existing_amax
        self.with_amax_reduction = with_amax_reduction
        self.amax_reduction_group = amax_reduction_group
        self.force_pow_2_scales = force_pow_2_scales
        self.amax_epsilon = amax_epsilon

    def update_quantized(
        self,
        src: torch.Tensor,
        dst: QuantizedTensor,
        *,
        noop_flag: Optional[torch.Tensor] = None,
    ) -> QuantizedTensor:
        if not isinstance(dst, Float8Tensor):
            raise ValueError("Float8CurrentScalingQuantizer can only update Float8Tensor")

        # Make sure input is in expected format
        if not devices_match(src.device, dst.device):
            src = src.to(device=dst.device)
        if not src.is_contiguous():
            src = src.contiguous()

        # Launch cast kernel
        tex.quantize(src, self, dst, noop_flag)

        # Update FP8 dtype
        dst._fp8_dtype = self.dtype

        return dst

    def quantize_impl(self, tensor: torch.Tensor) -> QuantizedTensor:
        """Quantize tensor implementation"""
        return tex.quantize(tensor, self)

    def make_empty(
        self,
        shape: Iterable[int],
        *,
        dtype: torch.dtype = torch.float32,
        device: Optional[torch.device] = None,
        requires_grad: bool = False,
    ) -> Float8Tensor:

        # Canonicalize tensor attributes
        if device is None:
            device = torch.device("cuda")

        # Allocate FP8 data
        data = torch.empty(shape, dtype=torch.uint8, device=device)

        # Allocate FP8 data transpose if needed
        data_transpose = None
        if self.columnwise_usage:
            transpose_shape = [data.size(-1)] + list(data.shape[:-1])
            data_transpose = torch.empty(
                transpose_shape,
                dtype=torch.uint8,
                device=device,
            )
        # Construct FP8 tensor
        return Float8Tensor(
            shape=shape,
            dtype=dtype,
            data=data,
            fp8_scale_inv=torch.empty(1, dtype=torch.float32, device=device),
            fp8_dtype=self.dtype,
            requires_grad=requires_grad,
            data_transpose=data_transpose,
            quantizer=self,
        )

    def calibrate(self, tensor: torch.Tensor) -> None:
        # current scaling don't need to calibrate
        return

    def create_tensor_from_data(
        self,
        data: torch.Tensor,
        fake_dtype=torch.float32,
        requires_grad: bool = False,
        internal: bool = False,
    ):
        """
        Create Float8Tensor from raw uint8 data, unlike delayed scaling,
        self.scale doesn't mean anything, so we are simply creating empty scale_inv
        """
        assert data.dtype in [
            torch.uint8,
            torch.float8_e4m3fn,
            torch.float8_e4m3fnuz,
            torch.float8_e5m2,
            torch.float8_e5m2fnuz,
        ]
        if internal:
            return Float8TensorStorage(
                data=data,
                fp8_scale_inv=torch.empty(1, dtype=torch.float32, device=data.device),
                fp8_dtype=self.dtype,
                requires_grad=requires_grad,
                data_transpose=None,
                quantizer=self,
            )
        return Float8Tensor(
            shape=data.shape,
            dtype=fake_dtype,
            data=data,
            fp8_scale_inv=torch.empty(1, dtype=torch.float32, device=data.device),
            fp8_dtype=self.dtype,
            requires_grad=requires_grad,
            data_transpose=None,
            quantizer=self,
        )

    def onnx_quantize(self, tensor: torch.Tensor) -> QuantizedTensor:
        """Function using primitives with ONNX defined translations."""
        if tensor.dtype != torch.float32:
            tensor = tensor.to(torch.float32)
        data, scale_inv = torch.ops.tex.fp8_cs_quantize(tensor)
        return Float8Tensor(
            shape=data.shape,
            dtype=torch.float32,
            data=data,
            fp8_scale_inv=scale_inv,
            fp8_dtype=self.dtype,
            requires_grad=False,
            data_transpose=None,
            quantizer=self,
        )

    def onnx_dequantize(self, tensor: QuantizedTensor) -> torch.Tensor:
        """Function using primitives with ONNX defined translations."""
        out = torch.ops.tex.fp8_dequantize(tensor._data, tensor._scale_inv)
        out = out.to(tensor.dtype)
        return out

    def _canonicalized_amax_reduction_group(self) -> dist_group_type:
        """Get process group for amax reduction"""
        return canonicalize_process_group(self.amax_reduction_group)

    def _get_compatible_recipe(self) -> Union[type[Recipe], None]:
        return Float8CurrentScaling

    def supports_only_rowwise_all_gather(self) -> bool:
        """
        Float8CurrentScalingQuantizer supports only rowwise all-gather
        """
        return True


class Float8Tensor(Float8TensorStorage, QuantizedTensor):
    """Experimental tensor class with FP8 data

    The tensor presents as having a standard, higher-precision dtype,
    but the data itself is (scaled) FP8. For most tensor operations,
    the data will be cast to the nominal dtype before performing the
    operation.

    Parameters
    ----------
    shape: int or iterable of int
        Tensor dimensions.
    dtype: torch.dtype
        Nominal tensor datatype.
    requires_grad: bool, optional = False
        Whether to compute gradients for this tensor.
    data: torch.Tensor
        Raw FP8 data in a uint8 tensor
    fp8_scale_inv: torch.Tensor
        Reciprocal of the scaling factor applied when casting to FP8,
        i.e. the scaling factor that must be applied when casting from
        FP8 to higher precision.
    fp8_dtype: transformer_engine_torch.DType
        FP8 format.
    data_transpose: torch.Tensor, optional
        FP8 transpose data in a uint8 tensor
    quantizer: Float8Quantizer, Float8CurrentScalingQuantizer, optional
        Builder class for FP8 tensors

    """

    def __repr__(self, *, tensor_contents=None):
        return (
            "Float8Tensor("
            f"fp8_dtype={self._fp8_dtype}, "
            f"scale_inv={self._scale_inv.item()}, "
            f"data={self.dequantize(dtype=self.dtype)}"
            ")"
        )

    def dequantize(self, *, dtype: Optional[torch.dtype] = None) -> torch.Tensor:
        """
        Construct plain PyTorch tensor from Float8Tensor

        By default the resulting tensor's dtype is the
        Float8Tensor's nominal dtype.
        """
        # Convert PyTorch dtype to TE dtype
        if dtype is None:
            dtype = self.dtype

        if torch.is_grad_enabled():
            return _FromFloat8Func.apply(self, dtype)
        return _FromFloat8Func.forward(None, self, dtype)

    def quantize_(
        self,
        tensor: torch.Tensor,
        *,
        noop_flag: Optional[torch.Tensor] = None,
    ) -> Float8Tensor:
        """Update FP8 data

        Parameters
        ----------
        tensor: torch.Tensor
            Tensor to copy from
        noop_flag: torch.Tensor, optional
            float32 flag indicating whether to avoid performing update

        """
        if isinstance(tensor, QuantizedTensor):
            return self.quantize_(tensor.dequantize(), noop_flag=noop_flag)
        return super().quantize_(tensor, noop_flag=noop_flag)

    def detach(self) -> Float8Tensor:
        # pylint: disable=missing-function-docstring
        return Float8Tensor.make_like(self)

    def clone(self) -> Float8Tensor:
        # pylint: disable=missing-function-docstring
        assert self._data is not None
        data = self._data.detach().clone()
        data_transpose = None
        if self._transpose is not None:
            data_transpose = self._transpose.detach().clone()
        return _IdentityFunc.apply(
            self,
            {
                "data": data,
                "data_transpose": data_transpose,
            },
        )

    def view(self, *shape: Tuple[int]) -> Float8Tensor:
        # pylint: disable=missing-function-docstring
        return _ViewFunc.apply(self, shape)

    def reshape(self, *shape: Tuple[int]) -> Float8Tensor:
        # pylint: disable=missing-function-docstring
        return _ReshapeFunc.apply(self, shape)

    def contiguous(
        self,
        memory_format: torch.memory_format = torch.contiguous_format,
    ) -> Float8Tensor:
        """Returns tensor with data in provided memory format

        Returns `self` if data is already in correct memory format.

        """
        if self._data is not None and self._data.is_contiguous(memory_format=memory_format):
            return self
        if self._transpose is not None and self._transpose.is_contiguous(
            memory_format=memory_format
        ):
            return self
        return Float8Tensor.make_like(tensor=self, data=self._data.contiguous())

        # raise ValueError("Float8Tensor does not support different memory formats!")

    def _reset_caches(self) -> None:
        """
        Set transpose cache as invalid.
        Should be called after any in-place operation.
        """
        self._transpose_invalid = True

    def remove_caches(self) -> None:
        """
        Remove transpose cache and mark it as invalid.
        """
        self._transpose_invalid = True
        del self._transpose  # explicitly deletes the data for safety
        self._transpose = None

    @classmethod
    def make_like(
        cls,
        tensor: QuantizedTensor,
        *,
        shape: Optional[Iterable[int]] = None,
        dtype: Optional[torch.dtype] = None,
        requires_grad: bool = False,
        data: Optional[torch.Tensor] = None,
        data_transpose: Optional[torch.Tensor] = None,
    ) -> QuantizedTensor:
        """Create new quantized tensor

        By default, new tensor has the same attributes and underlying
        data.

        """
        new_tensor = super().make_like(
            tensor, shape=shape, dtype=dtype, requires_grad=requires_grad
        )
        if data is not None:
            new_tensor._data = data
        if data_transpose is not None:
            new_tensor._transpose = data_transpose
            new_tensor._transpose_invalid = False
        return new_tensor

    @classmethod
    def __torch_dispatch__(cls, func, types, args, kwargs=None):
        if func == aten.view.default:
            tensor = args[0]
            data = tensor._data
            out_data = data.__torch_dispatch__(
                func,
                types,
                [data] + list(args[1:]),
                kwargs,
            )
            out_shape = out_data.size()
            out_transpose = None if tensor._transpose_invalid else tensor._transpose
            if out_transpose is not None:
                out_transpose_shape = out_transpose.size()
                if (
                    out_transpose_shape[0] != out_shape[-1]
                    or out_transpose_shape[1:] != out_shape[:-1]
                ):
                    out_transpose = None
                else:
                    view_shape_for_transpose = [out_shape[-1]] + list(out_shape[:-1])
                    out_transpose = out_transpose.view(*view_shape_for_transpose)
            return Float8Tensor(
                shape=out_shape,
                dtype=tensor.dtype,
                requires_grad=False,
                data=out_data,
                fp8_scale_inv=tensor._scale_inv,
                fp8_dtype=tensor._fp8_dtype,
                data_transpose=out_transpose,
                quantizer=tensor._quantizer,
            )

        if func in [aten.slice.Tensor, aten.select.int]:
            tensor = args[0]
            data = tensor._data
            data_slice = data.__torch_dispatch__(
                func,
                types,
                [data] + list(args[1:]),
                kwargs,
            )
            return Float8Tensor.make_like(tensor, data=data_slice, shape=data_slice.shape)

        # Related to FSDP2
        if func == aten.split.Tensor:
            tensor = args[0]
            data = tensor._data
            func_out = data.__torch_dispatch__(
                func,
                types,
                [data] + list(args[1:]),
                kwargs,
            )
            t_func_out = [None] * len(func_out)
            # Compute corresponding split of the transpose cache if available
            if tensor._transpose is not None and not tensor._transpose_invalid:
                transpose = tensor._transpose
                ndim = data.dim()
                # Figure out the original split dim
                if "dim" in kwargs:
                    dim_to_split = kwargs["dim"]
                else:
                    dim_to_split = args[2] if len(args) > 2 else 0
                # Dimension along which transpose needs to be split
                t_dim = 0 if dim_to_split == ndim - 1 else dim_to_split + 1
                t_func_out = transpose.__torch_dispatch__(
                    func,
                    types,
                    [transpose, args[1], t_dim],
                    kwargs,
                )
            outs = [
                Float8Tensor.make_like(
                    tensor,
                    data=split_tensor,
                    data_transpose=split_tranpose_tensor,
                    shape=split_tensor.shape,
                )
                for split_tensor, split_tranpose_tensor in zip(func_out, t_func_out)
            ]
            return outs

        if func == aten.new_zeros.default:
            # create fresh new tensor with zeros.
            tensor = args[0]
            data = tensor._data
            func_out = data.__torch_dispatch__(
                func,
                types,
                [data] + list(args[1:]),
                kwargs,
            )
            func_transposed_out = None
            if tensor._transpose is not None and not tensor._transpose_invalid:
                transpose = tensor._transpose
                size = args[1]
                t_shape = [size[-1]] + list(size[:-1])
                func_transposed_out = transpose.__torch_dispatch__(
                    func,
                    types,
                    [transpose, t_shape] + list(args[2:]),
                    kwargs,
                )
            # deep copy the scale inverse tensor and quantizer as well.
            scale_inv = tensor._scale_inv.detach().clone()
            quantizer = tensor._quantizer.copy()
            out_tensor = Float8Tensor(
                data=func_out,
                shape=data.shape,
                dtype=tensor.dtype,
                fp8_dtype=tensor._fp8_dtype,
                fp8_scale_inv=scale_inv,
                data_transpose=func_transposed_out,
                quantizer=quantizer,
            )
            return out_tensor

        if func == torch.ops.aten.as_strided.default:
            tensor = args[0]
            data = tensor._data
            # Apply as_strided to the primary uint8 data
            func_out = data.__torch_dispatch__(
                func,
                types,
                [data] + list(args[1:]),
                kwargs,
            )
            func_transposed_out = None
            if tensor._transpose is not None and not tensor._transpose_invalid:
                transpose = tensor._transpose
                size = args[1]
                stride = args[2]
                if "storage_offset" in kwargs:
                    storage_offset = kwargs["storage_offset"]
                else:
                    storage_offset = args[3] if len(args) > 3 else 0
                # Shape and strided needed for transpose matrix
                t_size = [size[-1]] + list(size[:-1])
                t_stride = [stride[-1]] + list(stride[:-1])
                func_transposed_out = transpose.__torch_dispatch__(
                    func,
                    types,
                    [transpose, t_size, t_stride, storage_offset] + list(args[4:]),
                    kwargs,
                )
            return Float8Tensor.make_like(
                tensor, data=func_out, data_transpose=func_transposed_out, shape=func_out.shape
            )

        if func == torch.ops.aten.detach.default:
            return cls.detach(args[0])
        if func == torch.ops.aten.clone.default:
            return cls.clone(args[0])
        if func == torch.ops.aten.copy_.default:
            dst, src = args[0], args[1]
            # Just copy FP8 attrs if copying between Float8Tensors
            if isinstance(src, Float8Tensor) and isinstance(dst, Float8Tensor):
                dst._data.copy_(src._data.detach())
                dst._scale_inv.copy_(src._scale_inv.view(dst._scale_inv.size()))
                if src._transpose is not None or dst._transpose is not None:
                    dst._create_transpose()
                return dst
        elif func in _ops_to_preserve_subclass_in_fsdp2:
            # Ops in the _ops_to_preserve_subclass_in_fsdp2 are recommened to return the same class instance to work fine with the torch fsdp2
            warnings.warn(
                f"A function call({func}) in {cls} may not return {cls} tensor as an output. It"
                " might cause an error in torch FSDP2!"
            )
        else:
            pass
        return super().__torch_dispatch__(func, types, args, kwargs)

    def fsdp_pre_all_gather(self, mesh, orig_size, contiguous_orig_stride, module, mp_policy):
        """Functions FSDP2 calls before all-gather of the
        weights for both forward and backward passes.
        Args:
            mesh (torch.distributed.DeviceMesh): DeviceMesh used by FSDP2
            to shard the weights.

        Returns:
            shareded_tensors: Tuple[torch.Tensor, ...]: Tuple of tensors
            that need to be all-gathered.(In this case uint8 data tensor)
            metadata: Tuple[Any]: Metadata needed for reconstructing the
            Float8Tensor after all-gather.
        """
        if isinstance(self._quantizer, Float8CurrentScalingQuantizer) and mesh is not None:
            # When sharded weight is updated after reduce scattering the gradients in FSDP2,
            # we need to do amax reduction across the mesh to make sure all weight shards are
            # updated with same scale inverse. Setting the state below in the quantizer will make
            # sure that updated Quantized weight tensor have same scale inverse across all shards.
            self._quantizer.amax_reduction_group = mesh.get_group()
            self._quantizer.with_amax_reduction = True
        # Allgathered weights might only need one of data or transpose based on
        # L40/Hopper based on forward or backward pass in fsdp state.
        quantizer = self._quantizer.copy() # quantizer to be used for allgathered weights
        fsdp_state = module._get_fsdp_state()
        reshard_after_forward = fsdp_state._fsdp_param_group._reshard_after_forward
        # If weights are resharded after forward pass, then its enough to set the quantizer usages
        # based on whether its forward or backward pass. If weights are not resharded after forward pass,
        # weights allgathered in forward are used in backward and pre/post allgather methods wont be called.
        if reshard_after_forward:
            # Transpose is not needed at all for Blackwell+
            tensor_has_transpose = not self._transpose_invalid and self._transpose is not None
            # When module is wrapped with torch no_grad, the training state
            # will be IDLE even in forward pass
            is_forward_pass = fsdp_state._training_state == TrainingState.FORWARD or\
                fsdp_state._training_state == TrainingState.IDLE
            transpose_needed = tensor_has_transpose and not is_forward_pass
            quantizer.set_usage(rowwise=not transpose_needed, columnwise=transpose_needed)
        sharded_tensors = (self._data,)
        metadata = (self._scale_inv, self._fp8_dtype, quantizer)
        return sharded_tensors, metadata

    def fsdp_post_all_gather(
        self,
        all_gather_outputs: Tuple[torch.Tensor, ...],
        metadata: Any,
        param_dtype: torch.dtype,
        *,
        out: Optional[torch.Tensor] = None,
    ):
        """Functions FSDP2 calls after all-gather of the
        weights for both forward and backward passes.
        Args:
            all_gather_outputs (Tuple[torch.Tensor, ...]): sharded_tensors sent out in fsdp_pre_all_gather from each rank
            are all-gathered and received here as a tuple.
            metadata (Any): metadata sent out in fsdp_pre_all_gather used for reconstructing the Float8Tensor.
            param_dtype (torch.dtype):
            out (Optional[torch.Tensor], optional): _description_. Defaults to None.

        Returns:
            Tuple[Float8Tensor, Tuple[torch.Tensor, ...]]: Allgathered Float8Tensor and tuple of internal tensors
            used by the Float8Tensor that was being computed after allgather.
        """

        (data,) = all_gather_outputs
        (fp8_scale_inv, fp8_dtype, quantizer) = metadata
        orig_shape = data.size()
<<<<<<< HEAD
        # Quantizer has only columnwise usage set for backward pass
        # with pre-hopper architectures if weights are resharded after forward pass.
=======

        # Quantizer has only columnwise usage set for backward pass
        # with pre-hopper architectures.
        if quantizer.columnwise_usage:
            permute_dims = [data.dim() - 1] + list(range(data.dim() - 1))
            transpose = data.permute(*permute_dims).contiguous()
            data = None
        else:
            transpose = None

>>>>>>> 0a6e23c4
        if out is not None:
            out.update_usage(
                rowwise_usage=quantizer.rowwise_usage,
                columnwise_usage=quantizer.columnwise_usage,
            )
            return
<<<<<<< HEAD
        fp8_args = {"shape": orig_shape,
                  "dtype": param_dtype,
                  "fp8_scale_inv": fp8_scale_inv,
                  "fp8_dtype": fp8_dtype,
                  "quantizer": quantizer,
                  "requires_grad": False,
                  "data": data,
                  }
        out = Float8Tensor(**fp8_args)
        out.update_usage(
            rowwise_usage=quantizer.rowwise_usage,
            columnwise_usage=quantizer.columnwise_usage,
        )
        return out, (data, )
=======

        fp8_args = {
            "shape": orig_shape,
            "dtype": param_dtype,
            "fp8_scale_inv": fp8_scale_inv,
            "fp8_dtype": fp8_dtype,
            "quantizer": quantizer,
            "requires_grad": False,
            "data": data,
            "data_transpose": transpose,
        }
        return Float8Tensor(**fp8_args), (data if quantizer.rowwise_usage else transpose,)
>>>>>>> 0a6e23c4

    @classmethod
    def _make_in_reduce_ex(
        cls,
        data: torch.Tensor,
        fp8_dtype: TE_DType,
        fp8_scale_inv: torch.Tensor,
        dtype: torch.dtype,
        shape: torch.shape,
    ) -> Float8Tensor:
        """Build Float8Tensor, for use in __reduce__

        __reduce_ex__ assumes object constructor has positional
        arguments.

        """
        return Float8Tensor(
            data=data,
            fp8_dtype=fp8_dtype,
            fp8_scale_inv=fp8_scale_inv,
            dtype=dtype,
            shape=shape,
        )

    def __reduce_ex__(self, protocol: int) -> tuple:
        """Custom pickling to remove references to FP8 metadata objects"""
        return (
            Float8Tensor._make_in_reduce_ex,
            (self._data, self._fp8_dtype, self._scale_inv, self.dtype, self.shape),
        )

    def _get_data(self) -> Float8Tensor:
        """Get tensor data property"""
        return super().data

    @torch.no_grad()
    def _set_data(self, tensor: torch.Tensor) -> None:
        """Set tensor data property

        Just takes FP8 data if setting from a Float8Tensor. Otherwise
        casts to FP8.

        """

        # Tensor device
        new_device = tensor.device if tensor.is_cuda else self.device
        if not devices_match(new_device, tensor.device):
            tensor = tensor.to(device=new_device)

        # Just copy FP8 data if other tensor is Float8Tensor
        if isinstance(tensor, Float8Tensor):

            # PyTorch tensor attributes
            if (  # pylint: disable=too-many-boolean-expressions
                self.size() != tensor.size()
                or self.stride() != tensor.stride()
                or self.storage_offset() != tensor.storage_offset()
                or self.dtype != tensor.dtype
                or self.layout != tensor.layout
                or not devices_match(self.device, new_device)
            ):
                dummy_tensor = torch.Tensor._make_wrapper_subclass(
                    Float8Tensor,
                    tensor.size(),
                    strides=tensor.stride(),
                    storage_offset=tensor.storage_offset(),
                    dtype=tensor.dtype,
                    layout=tensor.layout,
                    requires_grad=tensor.requires_grad,
                    device=new_device,
                )
                # pylint: disable=unnecessary-dunder-call
                super(Float8Tensor, type(self)).data.__set__(self, dummy_tensor)

            # Float8Tensor attributes
            self._data = tensor._data
            self._quantizer = tensor._quantizer.copy()
            self._fp8_dtype = tensor._fp8_dtype
            self._scale_inv = tensor._scale_inv
            self._transpose = tensor._transpose
            self._transpose_invalid = tensor._transpose_invalid
            return

        # Quantize to FP8
        assert self._quantizer is not None, "Can't quantize without a quantizer"
        self._quantizer.internal = False
        self.data = self._quantizer.quantize(tensor)
        if self.requires_grad != tensor.requires_grad:
            self.requires_grad_(requires_grad=tensor.requires_grad)

    # Cast to FP8 when setting Float8Tensor.data
    data = property(_get_data, _set_data)


class _ViewFunc(torch.autograd.Function):
    """View function

    View the Float8Tensor using the provided shape.

    """

    @staticmethod
    def forward(
        ctx,
        tensor: Float8Tensor,
        shape: Optional[list[int]] = None,
    ) -> Float8Tensor:
        # pylint: disable=missing-function-docstring
        ctx.shape = tensor.shape
        if shape is None:
            return tensor.detach()
        out_data = tensor._data.view(*shape)
        out_shape = out_data.size()
        out_transpose = None if tensor._transpose_invalid else tensor._transpose
        if out_transpose is not None:
            out_transpose_shape = out_transpose.size()
            if out_transpose_shape[0] != out_shape[-1] or out_transpose_shape[1:] != out_shape[:-1]:
                out_transpose = None
            else:
                view_shape_for_transpose = [shape[-1]] + list(shape[:-1])
                out_transpose = out_transpose.view(*view_shape_for_transpose)
        return Float8Tensor(
            shape=out_shape,
            dtype=tensor.dtype,
            requires_grad=tensor.requires_grad,
            data=out_data,
            fp8_scale_inv=tensor._scale_inv,
            fp8_dtype=tensor._fp8_dtype,
            data_transpose=out_transpose,
            quantizer=tensor._quantizer,
        )

    @staticmethod
    def backward(
        ctx,
        grad: torch.Tensor,
    ) -> Tuple[Optional[torch.Tensor], ...]:
        # pylint: disable=missing-function-docstring
        return grad.reshape(ctx.shape), None


class _ReshapeFunc(torch.autograd.Function):
    """Reshape function

    Reshape the Float8Tensor using the provided shape.

    """

    @staticmethod
    def forward(
        ctx,
        tensor: Float8Tensor,
        shape: Tuple[int],
    ) -> Float8Tensor:
        # pylint: disable=missing-function-docstring
        ctx.shape = tensor.shape
        if shape is None:
            return tensor.detach()
        out_data = tensor._data.reshape(*shape)
        out_shape = out_data.size()
        out_transpose = None if tensor._transpose_invalid else tensor._transpose
        if out_transpose is not None:
            out_transpose_shape = out_transpose.size()
            if out_transpose_shape[0] != out_shape[-1] or out_transpose_shape[1:] != out_shape[:-1]:
                out_transpose = None
            else:
                reshape_shape_for_transpose = [shape[-1]] + list(shape[:-1])
                out_transpose = out_transpose.reshape(*reshape_shape_for_transpose)
        return Float8Tensor(
            shape=out_shape,
            dtype=tensor.dtype,
            requires_grad=tensor.requires_grad,
            data=out_data,
            fp8_scale_inv=tensor._scale_inv,
            fp8_dtype=tensor._fp8_dtype,
            data_transpose=out_transpose,
            quantizer=tensor._quantizer,
        )

    @staticmethod
    def backward(
        ctx,
        grad: torch.Tensor,
    ) -> Tuple[Optional[torch.Tensor], ...]:
        # pylint: disable=missing-function-docstring
        return grad.reshape(ctx.shape), None<|MERGE_RESOLUTION|>--- conflicted
+++ resolved
@@ -799,28 +799,14 @@
         (data,) = all_gather_outputs
         (fp8_scale_inv, fp8_dtype, quantizer) = metadata
         orig_shape = data.size()
-<<<<<<< HEAD
         # Quantizer has only columnwise usage set for backward pass
         # with pre-hopper architectures if weights are resharded after forward pass.
-=======
-
-        # Quantizer has only columnwise usage set for backward pass
-        # with pre-hopper architectures.
-        if quantizer.columnwise_usage:
-            permute_dims = [data.dim() - 1] + list(range(data.dim() - 1))
-            transpose = data.permute(*permute_dims).contiguous()
-            data = None
-        else:
-            transpose = None
-
->>>>>>> 0a6e23c4
         if out is not None:
             out.update_usage(
                 rowwise_usage=quantizer.rowwise_usage,
                 columnwise_usage=quantizer.columnwise_usage,
             )
             return
-<<<<<<< HEAD
         fp8_args = {"shape": orig_shape,
                   "dtype": param_dtype,
                   "fp8_scale_inv": fp8_scale_inv,
@@ -835,20 +821,6 @@
             columnwise_usage=quantizer.columnwise_usage,
         )
         return out, (data, )
-=======
-
-        fp8_args = {
-            "shape": orig_shape,
-            "dtype": param_dtype,
-            "fp8_scale_inv": fp8_scale_inv,
-            "fp8_dtype": fp8_dtype,
-            "quantizer": quantizer,
-            "requires_grad": False,
-            "data": data,
-            "data_transpose": transpose,
-        }
-        return Float8Tensor(**fp8_args), (data if quantizer.rowwise_usage else transpose,)
->>>>>>> 0a6e23c4
 
     @classmethod
     def _make_in_reduce_ex(
