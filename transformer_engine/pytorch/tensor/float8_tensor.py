# Copyright (c) 2022-2025, NVIDIA CORPORATION & AFFILIATES. All rights reserved.
#
# See LICENSE for license information.

"""Tensor class with FP8 data"""
from __future__ import annotations
from typing import Optional, Tuple, Iterable
import warnings

import torch
import transformer_engine_torch as tex

from transformer_engine_torch import DType as TE_DType
from ..utils import devices_match, non_tn_fp8_gemm_supported
from ._internal.float8_tensor_base import Float8TensorBase, _FromFloat8Func
from .quantized_tensor import QuantizedTensor, Quantizer, _IdentityFunc

aten = torch.ops.aten

_ops_to_preserve_subclass_in_fsdp2 = {
    torch.ops.aten.empty_like.default,
    torch.ops.aten.new_zeros.default,
    torch.ops.aten.slice.Tensor,
    torch.ops.aten.copy_.default,
    torch.ops.aten.view.default,
    torch.ops.aten.as_strided.default,
    torch.ops.aten._to_copy.default,
    torch.ops.aten._pin_memory.default,
    torch.ops.aten.split.Tensor,
    torch.ops.aten.clone.default,
}


class Float8Quantizer(Quantizer):
    """Builder class for FP8 tensors with per-tensor delayed scaling

    High-precision tensors (e.g. in FP32 or BF16) are quantized by
    multiplying with a scaling factor and casting to FP8. The max-abs
    value ("amax") in the tensor is also computed, which can be used
    for updating the scaling factor (handled externally by
    DelayedScalingRecipeState and FP8GlobalStateManager).

    """

    """Scaling factor to multiply when quantizing to FP8"""
    scale: torch.Tensor
    """Max-abs value from last FP8 cast"""
    amax: torch.Tensor
    """FP8 datatype"""
    dtype: TE_DType

    def __init__(
        self,
        scale: torch.Tensor,
        amax: torch.Tensor,
        fp8_dtype: TE_DType,
        *,
        rowwise: bool = True,
        columnwise: bool = True,
    ) -> None:
        super().__init__(rowwise=rowwise, columnwise=columnwise)
        self.scale = scale
        self.amax = amax
        self.dtype = fp8_dtype

    def update_quantized(
        self,
        src: torch.Tensor,
        dst: QuantizedTensor,
        *,
        noop_flag: Optional[torch.Tensor] = None,
    ) -> QuantizedTensor:
        if not isinstance(dst, Float8Tensor):
            raise ValueError("Float8Quantizer can only update Float8Tensor")

        # Make sure input is in expected format
        if not devices_match(src.device, dst.device):
            src = src.to(device=dst.device)
        if not src.is_contiguous():
            src = src.contiguous()

        # Launch cast kernel
        tex.quantize(src, self, dst, noop_flag)

        # Update FP8 dtype
        dst._fp8_dtype = self.dtype

        return dst

    def make_empty(
        self,
        shape: Iterable[int],
        *,
        dtype: torch.dtype = torch.float32,
        device: Optional[torch.device] = None,
        requires_grad: bool = False,
    ) -> Float8Tensor:

        # Canonicalize tensor attributes
        if device is None:
            device = torch.device("cuda")

        # Allocate FP8 data
        data = torch.empty(shape, dtype=torch.uint8, device=device)

        # Allocate FP8 data transpose if needed
        data_transpose = None
        if self.columnwise_usage:
            inner_dim = data.size(-1)
            data_transpose = torch.empty(
                inner_dim,
                data.numel() // inner_dim,
                dtype=torch.uint8,
                device=device,
            )

        # Construct FP8 tensor
        return Float8Tensor(
            shape=shape,
            dtype=dtype,
            data=data,
            fp8_scale_inv=torch.empty(1, dtype=torch.float32, device=device),
            fp8_dtype=self.dtype,
            requires_grad=requires_grad,
            data_transpose=data_transpose,
            quantizer=self,
        )

    def calibrate(self, tensor: torch.Tensor) -> None:
        amin, amax = tensor.aminmax()
        self.amax.copy_(torch.max(-amin, amax))

    def create_tensor_from_data(
        self,
        data: torch.Tensor,
        fake_dtype=torch.float32,
        requires_grad: bool = False,
        internal: bool = False,
    ):
        """Create Float8Tensor from raw uint8 data"""
        assert data.dtype in [
            torch.uint8,
            torch.float8_e4m3fn,
            torch.float8_e4m3fnuz,
            torch.float8_e5m2,
            torch.float8_e5m2fnuz,
        ]
        if internal:
            return Float8TensorBase(
                data=data,
                fp8_scale_inv=1 / self.scale,
                fp8_dtype=self.dtype,
                requires_grad=requires_grad,
                data_transpose=None,
                quantizer=self,
            )
        return Float8Tensor(
            shape=data.shape,
            dtype=fake_dtype,
            data=data,
            fp8_scale_inv=1 / self.scale,
            fp8_dtype=self.dtype,
            requires_grad=requires_grad,
            data_transpose=None,
            quantizer=self,
        )


class Float8Tensor(Float8TensorBase, QuantizedTensor):
    """Experimental tensor class with FP8 data

    The tensor presents as having a standard, higher-precision dtype,
    but the data itself is (scaled) FP8. For most tensor operations,
    the data will be cast to the nominal dtype before performing the
    operation.

    Parameters
    ----------
    shape: int or iterable of int
        Tensor dimensions.
    dtype: torch.dtype
        Nominal tensor datatype.
    requires_grad: bool, optional = False
        Whether to compute gradients for this tensor.
    data: torch.Tensor
        Raw FP8 data in a uint8 tensor
    fp8_scale_inv: torch.Tensor
        Reciprocal of the scaling factor applied when casting to FP8,
        i.e. the scaling factor that must be applied when casting from
        FP8 to higher precision.
    fp8_dtype: transformer_engine_torch.DType
        FP8 format.
    data_transpose: torch.Tensor, optional
        FP8 transpose data in a uint8 tensor
    quantizer: Float8Quantizer, optional
        Builder class for FP8 tensors

    """

    def __repr__(self, *, tensor_contents=None):
        return (
            "Float8Tensor("
            f"fp8_dtype={self._fp8_dtype}, "
            f"scale_inv={self._scale_inv.item()}, "
            f"data={self.dequantize(dtype=self.dtype)}"
            ")"
        )

    def dequantize(self, *, dtype: Optional[torch.dtype] = None) -> torch.Tensor:
        """
        Construct plain PyTorch tensor from Float8Tensor

        By default the resulting tensor's dtype is the
        Float8Tensor's nominal dtype.
        """
        # Convert PyTorch dtype to TE dtype
        if dtype is None:
            dtype = self.dtype

        if torch.is_grad_enabled():
            return _FromFloat8Func.apply(self, dtype)
        return _FromFloat8Func.forward(None, self, dtype)

    def _get_quantizer(self) -> Quantizer:
        """Get builder for quantized tensor

        Quantizer can be used for in-place operations.

        """
        if self._quantizer is not None:
            return self._quantizer
        return Float8Quantizer(
            scale=torch.reciprocal(self._scale_inv),
            amax=torch.empty(1, dtype=torch.float32, device=self.device),
            fp8_dtype=self._fp8_dtype,
        )

    def quantize_(
        self,
        tensor: torch.Tensor,
        *,
        noop_flag: Optional[torch.Tensor] = None,
    ) -> Float8Tensor:
        """Update FP8 data

        Parameters
        ----------
        tensor: torch.Tensor
            Tensor to copy from
        noop_flag: torch.Tensor, optional
            float32 flag indicating whether to avoid performing update

        """
        if isinstance(tensor, QuantizedTensor):
            return self.quantize_(tensor.dequantize(), noop_flag=noop_flag)
        self._get_quantizer().update_quantized(tensor, self, noop_flag=noop_flag)
        return self

    def detach(self) -> Float8Tensor:
        # pylint: disable=missing-function-docstring
        return Float8Tensor.make_like(self)

    def _create_transpose(self):
        data = self._data
        if not data.is_contiguous():
            data = data.contiguous()
        self._transpose = tex.fp8_transpose(data, self._fp8_dtype, out=self._transpose)
        self._transpose_invalid = False

    def update_usage(self, rowwise_usage=True, columnwise_usage=True):
        assert rowwise_usage or columnwise_usage, "Could not disable all usages of the tensor"
        if rowwise_usage:
            assert self._data is not None, "Rowwise usage of the tensor was already disabled"
        else:
            if not non_tn_fp8_gemm_supported():
                if self._transpose is None or self._transpose_invalid:
                    self._create_transpose()
                self._data = None
        if columnwise_usage:
            if self._transpose is None or self._transpose_invalid:
                assert self._data is not None, "The tensor does not hold any data anymore"
                if not non_tn_fp8_gemm_supported():
                    self._create_transpose()
        else:
            self._transpose = None
            self._transpose_invalid = True

    def clone(self) -> Float8Tensor:
        # pylint: disable=missing-function-docstring
        assert self._data is not None
        data = self._data.detach().clone()
        data_transpose = None
        if self._transpose is not None:
            data_transpose = self._transpose.detach().clone()
        return _IdentityFunc.apply(
            self,
            {
                "data": data,
                "data_transpose": data_transpose,
            },
        )

    def view(self, *shape: Tuple[int]) -> Float8Tensor:
        # pylint: disable=missing-function-docstring
        return _ViewFunc.apply(self, shape)

    def reshape(self, *shape: Tuple[int]) -> Float8Tensor:
        # pylint: disable=missing-function-docstring
        return _ReshapeFunc.apply(self, shape)

    def contiguous(
        self,
        memory_format: torch.memory_format = torch.contiguous_format,
    ) -> Float8Tensor:
        """Returns tensor with data in provided memory format

        Returns `self` if data is already in correct memory format.

        """
        if self._data is not None and self._data.is_contiguous(memory_format=memory_format):
            return self
        if self._transpose is not None and self._transpose.is_contiguous(
            memory_format=memory_format
        ):
            return self
        return Float8Tensor.make_like(tensor=self, data=self._data.contiguous())
<<<<<<< HEAD

        # raise ValueError("Float8Tensor does not support different memory formats!")
=======

        # raise ValueError("Float8Tensor does not support different memory formats!")

    def _reset_caches(self) -> None:
        """
        Set transpose cache as invalid.
        Should be called after any in-place operation.
        """
        self._transpose_invalid = True

    def remove_caches(self) -> None:
        """
        Remove transpose cache and mark it as invalid.
        """
        self._transpose_invalid = True
        del self._transpose  # explicitly deletes the data for safety
        self._transpose = None

    def clear(self):
        """Deallocate this tensor's memory. Typically not needed and must be used carefully."""
        self._data = torch.Tensor() if self._data is not None else None
        self._transpose = torch.Tensor() if self._transpose is not None else None
        self._transpose_invalid = True

    def prepare_for_saving(self) -> Tuple[list[Optional[torch.Tensor]], Float8TensorBase]:
        """Prepare the tensor base for saving for backward

        After calling this, the tensor instance does not hold any
        data.
>>>>>>> 450146ae

        """
        return [self], None

    def clear(self):
        """Deallocate this tensor's memory. Typically not needed and must be used carefully."""
        self._data = torch.Tensor() if self._data is not None else None
        self._transpose = torch.Tensor() if self._transpose is not None else None
        self._transpose_invalid = True

    @classmethod
    def __torch_dispatch__(cls, func, types, args, kwargs=None):

        # View op
        if func == aten.view.default:
            tensor = args[0]
            data = tensor._data
            out_data = data.__torch_dispatch__(
                func,
                types,
                [data] + list(args[1:]),
                kwargs,
            )
            out_shape = out_data.size()
            out_transpose = None if tensor._transpose_invalid else tensor._transpose
            if out_transpose is not None:
                out_transpose_shape = out_transpose.size()
                if (
                    out_transpose_shape[0] != out_shape[-1]
                    or out_transpose_shape[1:] != out_shape[:-1]
                ):
                    out_transpose = None
            return Float8Tensor(
                shape=out_shape,
                dtype=tensor.dtype,
                requires_grad=False,
                data=out_data,
                fp8_scale_inv=tensor._scale_inv,
                fp8_dtype=tensor._fp8_dtype,
                data_transpose=out_transpose,
                quantizer=tensor._quantizer,
            )

        if func in [aten.slice.Tensor, aten.select.int]:
            tensor = args[0]
            data = tensor._data
            data_slice = data.__torch_dispatch__(
                func,
                types,
                [data] + list(args[1:]),
                kwargs,
            )
            return Float8Tensor.make_like(tensor, data=data_slice, shape=data_slice.shape)

        # Related to FSDP2
        if func == aten.split.Tensor:
            tensor = args[0]
            data = tensor._data
            func_out = data.__torch_dispatch__(
                func,
                types,
                [data] + list(args[1:]),
                kwargs,
            )
            return [
                Float8Tensor.make_like(tensor, data=split_tensor, shape=split_tensor.shape)
                for split_tensor in func_out
            ]
        if func == aten.new_zeros.default:
            tensor = args[0]
            data = tensor._data
            func_out = data.__torch_dispatch__(
                func,
                types,
                [data] + list(args[1:]),
                kwargs,
            )
            return Float8Tensor.make_like(tensor, data=func_out, shape=func_out.shape)
        if func == torch.ops.aten.as_strided.default:
            tensor = args[0]
            data = tensor._data
            func_out = data.__torch_dispatch__(
                func,
                types,
                [data] + list(args[1:]),
                kwargs,
            )
            return Float8Tensor.make_like(tensor, data=func_out, shape=func_out.shape)
        if func == torch.ops.aten.detach.default:
            return cls.detach(args[0])
        if func == torch.ops.aten.clone.default:
            return cls.clone(args[0])
        if func == torch.ops.aten.copy_.default:
            dst, src = args[0], args[1]
            # Just copy FP8 attrs if copying between Float8Tensors
            if isinstance(src, Float8Tensor) and isinstance(dst, Float8Tensor):
                dst._data.copy_(src._data.detach())
                dst._scale_inv.copy_(src._scale_inv.view(dst._scale_inv.size()))
                if src._transpose is not None or dst._transpose is not None:
                    dst._create_transpose()
                return dst
        elif func in _ops_to_preserve_subclass_in_fsdp2:
            # Ops in the _ops_to_preserve_subclass_in_fsdp2 are recommened to return the same class instance to work fine with the torch fsdp2
            warnings.warn(
                f"A function call({func}) in {cls} may not return {cls} tensor as an output. It"
                " might cause an error in torch FSDP2!"
            )
        else:
            pass

        return super().__torch_dispatch__(func, types, args, kwargs)

    @classmethod
    def _make_in_reduce_ex(
        cls,
        data: torch.Tensor,
        fp8_dtype: TE_DType,
        fp8_scale_inv: torch.Tensor,
        dtype: torch.dtype,
        shape: torch.shape,
    ) -> Float8Tensor:
        """Build Float8Tensor, for use in __reduce__

        __reduce_ex__ assumes object constructor has positional
        arguments.

        """
        return Float8Tensor(
            data=data,
            fp8_dtype=fp8_dtype,
            fp8_scale_inv=fp8_scale_inv,
            dtype=dtype,
            shape=shape,
        )

    def __reduce_ex__(self, protocol: int) -> tuple:
        """Custom pickling to remove references to FP8 metadata objects"""
        return (
            Float8Tensor._make_in_reduce_ex,
            (self._data, self._fp8_dtype, self._scale_inv, self.dtype, self.shape),
        )

    def _get_data(self) -> Float8Tensor:
        """Get tensor data property"""
        return super().data

    @torch.no_grad()
    def _set_data(self, tensor: torch.Tensor) -> None:
        """Set tensor data property

        Just takes FP8 data if setting from a Float8Tensor. Otherwise
        casts to FP8.

        """

        # Tensor device
        new_device = tensor.device if tensor.is_cuda else self.device
<<<<<<< HEAD
=======
        if not devices_match(new_device, tensor.device):
            tensor = tensor.to(device=new_device)
>>>>>>> 450146ae

        # Just copy FP8 data if other tensor is Float8Tensor
        if isinstance(tensor, Float8Tensor):

            # PyTorch tensor attributes
            if (  # pylint: disable=too-many-boolean-expressions
                self.size() != tensor.size()
                or self.stride() != tensor.stride()
                or self.storage_offset() != tensor.storage_offset()
                or self.dtype != tensor.dtype
                or self.layout != tensor.layout
                or not devices_match(self.device, new_device)
            ):
                dummy_tensor = torch.Tensor._make_wrapper_subclass(
                    Float8Tensor,
                    tensor.size(),
                    strides=tensor.stride(),
                    storage_offset=tensor.storage_offset(),
                    dtype=tensor.dtype,
                    layout=tensor.layout,
                    requires_grad=tensor.requires_grad,
                    device=new_device,
                )
                # pylint: disable=unnecessary-dunder-call
                super(Float8Tensor, type(self)).data.__set__(self, dummy_tensor)

            # Float8Tensor attributes
            self._data = tensor._data
            self._quantizer = tensor._quantizer
            self._fp8_dtype = tensor._fp8_dtype
            self._scale_inv = tensor._scale_inv
            self._transpose = tensor._transpose
            self._transpose_invalid = tensor._transpose_invalid
            return

        # Quantize to FP8
        assert self._quantizer is not None, "Can't quantize without a quantizer"
        self._quantizer.internal = False
        self.data = self._quantizer.quantize(tensor)
        if self.requires_grad != tensor.requires_grad:
            self.requires_grad_(requires_grad=tensor.requires_grad)

    # Cast to FP8 when setting Float8Tensor.data
    data = property(_get_data, _set_data)


class _ViewFunc(torch.autograd.Function):
    """View function

    View the Float8Tensor using the provided shape.

    """

    @staticmethod
    def forward(
        ctx,
        tensor: Float8Tensor,
        shape: Optional[list[int]] = None,
    ) -> Float8Tensor:
        # pylint: disable=missing-function-docstring
        ctx.shape = tensor.shape
        if shape is None:
            return tensor.detach()
        out_data = tensor._data.view(*shape)
        out_shape = out_data.size()
        out_transpose = None if tensor._transpose_invalid else tensor._transpose
        if out_transpose is not None:
            out_transpose_shape = out_transpose.size()
            if out_transpose_shape[0] != out_shape[-1] or out_transpose_shape[1:] != out_shape[:-1]:
                out_transpose = None
        return Float8Tensor(
            shape=out_shape,
            dtype=tensor.dtype,
            requires_grad=tensor.requires_grad,
            data=out_data,
            fp8_scale_inv=tensor._scale_inv,
            fp8_dtype=tensor._fp8_dtype,
            data_transpose=out_transpose,
            quantizer=tensor._quantizer,
        )

    @staticmethod
    def backward(
        ctx,
        grad: torch.Tensor,
    ) -> Tuple[Optional[torch.Tensor], ...]:
        # pylint: disable=missing-function-docstring
        return grad.reshape(ctx.shape), None


class _ReshapeFunc(torch.autograd.Function):
    """Reshape function

    Reshape the Float8Tensor using the provided shape.

    """

    @staticmethod
    def forward(
        ctx,
        tensor: Float8Tensor,
        shape: Tuple[int],
    ) -> Float8Tensor:
        # pylint: disable=missing-function-docstring
        ctx.shape = tensor.shape
        if shape is None:
            return tensor.detach()
        out_data = tensor._data.reshape(*shape)
        out_shape = out_data.size()
        out_transpose = None if tensor._transpose_invalid else tensor._transpose
        if out_transpose is not None:
            out_transpose_shape = out_transpose.size()
            if out_transpose_shape[0] != out_shape[-1] or out_transpose_shape[1:] != out_shape[:-1]:
                out_transpose = None
        return Float8Tensor(
            shape=out_shape,
            dtype=tensor.dtype,
            requires_grad=tensor.requires_grad,
            data=out_data,
            fp8_scale_inv=tensor._scale_inv,
            fp8_dtype=tensor._fp8_dtype,
            data_transpose=out_transpose,
            quantizer=tensor._quantizer,
        )

    @staticmethod
    def backward(
        ctx,
        grad: torch.Tensor,
    ) -> Tuple[Optional[torch.Tensor], ...]:
        # pylint: disable=missing-function-docstring
        return grad.reshape(ctx.shape), None<|MERGE_RESOLUTION|>--- conflicted
+++ resolved
@@ -324,10 +324,6 @@
         ):
             return self
         return Float8Tensor.make_like(tensor=self, data=self._data.contiguous())
-<<<<<<< HEAD
-
-        # raise ValueError("Float8Tensor does not support different memory formats!")
-=======
 
         # raise ValueError("Float8Tensor does not support different memory formats!")
 
@@ -357,16 +353,9 @@
 
         After calling this, the tensor instance does not hold any
         data.
->>>>>>> 450146ae
 
         """
         return [self], None
-
-    def clear(self):
-        """Deallocate this tensor's memory. Typically not needed and must be used carefully."""
-        self._data = torch.Tensor() if self._data is not None else None
-        self._transpose = torch.Tensor() if self._transpose is not None else None
-        self._transpose_invalid = True
 
     @classmethod
     def __torch_dispatch__(cls, func, types, args, kwargs=None):
@@ -515,11 +504,8 @@
 
         # Tensor device
         new_device = tensor.device if tensor.is_cuda else self.device
-<<<<<<< HEAD
-=======
         if not devices_match(new_device, tensor.device):
             tensor = tensor.to(device=new_device)
->>>>>>> 450146ae
 
         # Just copy FP8 data if other tensor is Float8Tensor
         if isinstance(tensor, Float8Tensor):
