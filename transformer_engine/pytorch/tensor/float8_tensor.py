--- conflicted
+++ resolved
@@ -334,20 +334,18 @@
         """
         self._transpose_invalid = True
 
-<<<<<<< HEAD
     def remove_caches(self) -> None:
         """
         Remove transpose cache and mark it as invalid.
         """
         self._transpose_invalid = True
         self._transpose = None
-=======
+
     def clear(self):
         """Deallocate this tensor's memory. Typically not needed and must be used carefully."""
         self._data = torch.Tensor() if self._data is not None else None
         self._transpose = torch.Tensor() if self._transpose is not None else None
         self._transpose_invalid = True
->>>>>>> b87e539d
 
     @classmethod
     def __torch_dispatch__(cls, func, types, args, kwargs=None):
