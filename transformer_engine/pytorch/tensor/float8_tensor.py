# Copyright (c) 2022-2025, NVIDIA CORPORATION & AFFILIATES. All rights reserved.
#
# See LICENSE for license information.

"""Tensor class with FP8 data"""
from __future__ import annotations
import os
from typing import Any, Optional, Tuple, Iterable, Union
import warnings

import torch
import transformer_engine_torch as tex
from transformer_engine_torch import DType as TE_DType

from transformer_engine.common.recipe import DelayedScaling, Float8CurrentScaling, Recipe
from ..utils import canonicalize_process_group, devices_match
from .storage.float8_tensor_storage import Float8TensorStorage, _FromFloat8Func
from .quantized_tensor import (
    QuantizedTensor,
    Quantizer,
    _IdentityFunc,
)
from ..constants import dist_group_type

aten = torch.ops.aten

_ops_to_preserve_subclass_in_fsdp2 = {
    torch.ops.aten.empty_like.default,
    torch.ops.aten.new_zeros.default,
    torch.ops.aten.slice.Tensor,
    torch.ops.aten.copy_.default,
    torch.ops.aten.view.default,
    torch.ops.aten.as_strided.default,
    torch.ops.aten._to_copy.default,
    torch.ops.aten._pin_memory.default,
    torch.ops.aten.split.Tensor,
    torch.ops.aten.clone.default,
}


class Float8Quantizer(Quantizer):
    """Builder class for FP8 tensors with per-tensor delayed scaling

    High-precision tensors (e.g. in FP32 or BF16) are quantized by
    multiplying with a scaling factor and casting to FP8. The max-abs
    value ("amax") in the tensor is also computed, which can be used
    for updating the scaling factor (handled externally by
    DelayedScalingRecipeState and FP8GlobalStateManager).

    """

    """Scaling factor to multiply when quantizing to FP8"""
    scale: torch.Tensor
    """Max-abs value from last FP8 cast"""
    amax: torch.Tensor
    """FP8 datatype"""
    dtype: TE_DType

    def __init__(
        self,
        scale: torch.Tensor,
        amax: torch.Tensor,
        fp8_dtype: TE_DType,
        *,
        rowwise: bool = True,
        columnwise: bool = True,
    ) -> None:
        super().__init__(rowwise=rowwise, columnwise=columnwise)
        self.scale = scale
        self.amax = amax
        self.dtype = fp8_dtype

    def update_quantized(
        self,
        src: torch.Tensor,
        dst: QuantizedTensor,
        *,
        noop_flag: Optional[torch.Tensor] = None,
    ) -> QuantizedTensor:
        if not isinstance(dst, Float8Tensor):
            raise ValueError("Float8Quantizer can only update Float8Tensor")

        # Make sure input is in expected format
        if not devices_match(src.device, dst.device):
            src = src.to(device=dst.device)
        if not src.is_contiguous():
            src = src.contiguous()

        # Launch cast kernel
        tex.quantize(src, self, dst, noop_flag)

        # Update FP8 dtype
        dst._fp8_dtype = self.dtype

        return dst

    def quantize_impl(self, tensor: torch.Tensor) -> QuantizedTensor:
        """Quantize tensor implementation"""
        return tex.quantize(tensor, self)

    def make_empty(
        self,
        shape: Iterable[int],
        *,
        dtype: torch.dtype = torch.float32,
        device: Optional[torch.device] = None,
        requires_grad: bool = False,
    ) -> Float8Tensor:

        # Canonicalize tensor attributes
        if device is None:
            device = torch.device("cuda")

        # Allocate FP8 data
        data = torch.empty(shape, dtype=torch.uint8, device=device)

        # Allocate FP8 data transpose if needed
        data_transpose = None
        if self.columnwise_usage:
            transpose_shape = [data.size(-1)] + list(data.shape[:-1])
            data_transpose = torch.empty(
                transpose_shape,
                dtype=torch.uint8,
                device=device,
            )

        # Construct FP8 tensor
        return Float8Tensor(
            shape=shape,
            dtype=dtype,
            data=data,
            fp8_scale_inv=torch.empty(1, dtype=torch.float32, device=device),
            fp8_dtype=self.dtype,
            requires_grad=requires_grad,
            data_transpose=data_transpose,
            quantizer=self,
        )

    def calibrate(self, tensor: torch.Tensor) -> None:
        amin, amax = tensor.aminmax()
        self.amax.copy_(torch.max(-amin, amax))

    def create_tensor_from_data(
        self,
        data: torch.Tensor,
        fake_dtype=torch.float32,
        requires_grad: bool = False,
        internal: bool = False,
    ):
        """Create Float8Tensor from raw uint8 data"""
        assert data.dtype in [
            torch.uint8,
            torch.float8_e4m3fn,
            torch.float8_e4m3fnuz,
            torch.float8_e5m2,
            torch.float8_e5m2fnuz,
        ]
        if internal:
            return Float8TensorStorage(
                data=data,
                fp8_scale_inv=1 / self.scale,
                fp8_dtype=self.dtype,
                requires_grad=requires_grad,
                data_transpose=None,
                quantizer=self,
            )
        return Float8Tensor(
            shape=data.shape,
            dtype=fake_dtype,
            data=data,
            fp8_scale_inv=1 / self.scale,
            fp8_dtype=self.dtype,
            requires_grad=requires_grad,
            data_transpose=None,
            quantizer=self,
        )

    def onnx_quantize(self, tensor: torch.Tensor) -> QuantizedTensor:
        """Function using primitives with ONNX defined translations."""
        # Q inputs are currently constrained to FP32 due to a similar limitation in ORT
        # custom ops, so cast the input if needed.
        if tensor.dtype != torch.float32:
            tensor = tensor.to(torch.float32)
        data = torch.ops.tex.fp8_quantize(tensor, self.scale.item())
        return self.create_tensor_from_data(data, fake_dtype=torch.float32)

    def onnx_dequantize(self, tensor: QuantizedTensor) -> torch.Tensor:
        """Function using primitives with ONNX defined translations."""
        out = torch.ops.tex.fp8_dequantize(tensor._data, tensor._scale_inv)
        out = out.to(tensor.dtype)
        return out

    def _get_compatible_recipe(self) -> Union[type[Recipe], None]:
        return DelayedScaling

    def supports_only_rowwise_all_gather(self) -> bool:
        """
        Float8Quantizer supports only rowwise all-gather
        """
        return True


class Float8CurrentScalingQuantizer(Quantizer):
    """Builder class for FP8 tensors with per-tensor current scaling

    High-precision tensors (e.g. in FP32 or BF16) are quantized by
    multiplying with a scaling factor and casting to FP8. The max-abs
    value ("amax") in the tensor is computed directly by scanning the input
    high-precision tensor, without the need of any history window.

    Unlike delayed scaling, scale and amax tensors are not needed to initialize the
    quantizer, becuse they are simply GPU buffers that will be filled by current
    scaling quantization kernels, instead of using values taken from delayed scaling
    history window. Therefore, device parameter is needed for tensor allocation.

    Both Float8CurrentScalingQuantizer and Float8Quantizer produces Float8Tensor,
    because they are both per-tensor scaling, ie. one scaling factor per tensor.

    """

    """Workspace buffer for FP8 scaling factor"""
    scale: torch.Tensor
    """Workspace buffer for max-abs value"""
    amax: torch.Tensor
    """FP8 datatype"""
    dtype: TE_DType
    """amax update options"""
    use_existing_amax: bool
    """amax reduction options"""
    with_amax_reduction: bool
    amax_reduction_group: Optional[dist_group_type]
    """Options about how to quantize the tensor"""
    force_pow_2_scales: bool
    amax_epsilon: float

    def __init__(
        self,
        fp8_dtype: TE_DType,
        device: torch.device,
        *,
        rowwise: bool = True,
        columnwise: bool = True,
        use_existing_amax: bool = False,
        with_amax_reduction: bool = False,
        amax_reduction_group: Optional[dist_group_type] = None,
        force_pow_2_scales: bool = False,
        amax_epsilon: float = 0.0,
    ) -> None:
        super().__init__(rowwise=rowwise, columnwise=columnwise)
        self.scale = torch.empty(1, dtype=torch.float32, device=device)
        self.amax = torch.empty(1, dtype=torch.float32, device=device)
        self.dtype = fp8_dtype
        self.use_existing_amax = use_existing_amax
        self.with_amax_reduction = with_amax_reduction
        self.amax_reduction_group = amax_reduction_group
        self.force_pow_2_scales = force_pow_2_scales
        self.amax_epsilon = amax_epsilon

    def update_quantized(
        self,
        src: torch.Tensor,
        dst: QuantizedTensor,
        *,
        noop_flag: Optional[torch.Tensor] = None,
    ) -> QuantizedTensor:
        if not isinstance(dst, Float8Tensor):
            raise ValueError("Float8CurrentScalingQuantizer can only update Float8Tensor")

        # Make sure input is in expected format
        if not devices_match(src.device, dst.device):
            src = src.to(device=dst.device)
        if not src.is_contiguous():
            src = src.contiguous()

        # Launch cast kernel
        tex.quantize(src, self, dst, noop_flag)

        # Update FP8 dtype
        dst._fp8_dtype = self.dtype

        return dst

    def quantize_impl(self, tensor: torch.Tensor) -> QuantizedTensor:
        """Quantize tensor implementation"""
        return tex.quantize(tensor, self)

    def make_empty(
        self,
        shape: Iterable[int],
        *,
        dtype: torch.dtype = torch.float32,
        device: Optional[torch.device] = None,
        requires_grad: bool = False,
    ) -> Float8Tensor:

        # Canonicalize tensor attributes
        if device is None:
            device = torch.device("cuda")

        # Allocate FP8 data
        data = torch.empty(shape, dtype=torch.uint8, device=device)

        # Allocate FP8 data transpose if needed
        data_transpose = None
        if self.columnwise_usage:
            inner_dim = data.size(-1)
            data_transpose = torch.empty(
                inner_dim,
                data.numel() // inner_dim,
                dtype=torch.uint8,
                device=device,
            )

        # Construct FP8 tensor
        return Float8Tensor(
            shape=shape,
            dtype=dtype,
            data=data,
            fp8_scale_inv=torch.empty(1, dtype=torch.float32, device=device),
            fp8_dtype=self.dtype,
            requires_grad=requires_grad,
            data_transpose=data_transpose,
            quantizer=self,
        )

    def calibrate(self, tensor: torch.Tensor) -> None:
        # current scaling don't need to calibrate
        return

    def create_tensor_from_data(
        self,
        data: torch.Tensor,
        fake_dtype=torch.float32,
        requires_grad: bool = False,
        internal: bool = False,
    ):
        """
        Create Float8Tensor from raw uint8 data, unlike delayed scaling,
        self.scale doesn't mean anything, so we are simply creating empty scale_inv
        """
        assert data.dtype in [
            torch.uint8,
            torch.float8_e4m3fn,
            torch.float8_e4m3fnuz,
            torch.float8_e5m2,
            torch.float8_e5m2fnuz,
        ]
        if internal:
            return Float8TensorStorage(
                data=data,
                fp8_scale_inv=torch.empty(1, dtype=torch.float32, device=data.device),
                fp8_dtype=self.dtype,
                requires_grad=requires_grad,
                data_transpose=None,
                quantizer=self,
            )
        return Float8Tensor(
            shape=data.shape,
            dtype=fake_dtype,
            data=data,
            fp8_scale_inv=torch.empty(1, dtype=torch.float32, device=data.device),
            fp8_dtype=self.dtype,
            requires_grad=requires_grad,
            data_transpose=None,
            quantizer=self,
        )

    def onnx_quantize(self, tensor: torch.Tensor) -> QuantizedTensor:
        """Function using primitives with ONNX defined translations."""
        if tensor.dtype != torch.float32:
            tensor = tensor.to(torch.float32)
        data, scale_inv = torch.ops.tex.fp8_cs_quantize(tensor)
        return Float8Tensor(
            shape=data.shape,
            dtype=torch.float32,
            data=data,
            fp8_scale_inv=scale_inv,
            fp8_dtype=self.dtype,
            requires_grad=False,
            data_transpose=None,
            quantizer=self,
        )

    def onnx_dequantize(self, tensor: QuantizedTensor) -> torch.Tensor:
        """Function using primitives with ONNX defined translations."""
        out = torch.ops.tex.fp8_dequantize(tensor._data, tensor._scale_inv)
        out = out.to(tensor.dtype)
        return out

    def _canonicalized_amax_reduction_group(self) -> dist_group_type:
        """Get process group for amax reduction"""
        return canonicalize_process_group(self.amax_reduction_group)

    def _get_compatible_recipe(self) -> Union[type[Recipe], None]:
        return Float8CurrentScaling

    def supports_only_rowwise_all_gather(self) -> bool:
        """
        Float8CurrentScalingQuantizer supports only rowwise all-gather
        """
        return True


class Float8Tensor(Float8TensorStorage, QuantizedTensor):
    """Experimental tensor class with FP8 data

    The tensor presents as having a standard, higher-precision dtype,
    but the data itself is (scaled) FP8. For most tensor operations,
    the data will be cast to the nominal dtype before performing the
    operation.

    Parameters
    ----------
    shape: int or iterable of int
        Tensor dimensions.
    dtype: torch.dtype
        Nominal tensor datatype.
    requires_grad: bool, optional = False
        Whether to compute gradients for this tensor.
    data: torch.Tensor
        Raw FP8 data in a uint8 tensor
    fp8_scale_inv: torch.Tensor
        Reciprocal of the scaling factor applied when casting to FP8,
        i.e. the scaling factor that must be applied when casting from
        FP8 to higher precision.
    fp8_dtype: transformer_engine_torch.DType
        FP8 format.
    data_transpose: torch.Tensor, optional
        FP8 transpose data in a uint8 tensor
    quantizer: Float8Quantizer, Float8CurrentScalingQuantizer, optional
        Builder class for FP8 tensors

    """

    def __repr__(self, *, tensor_contents=None):
        return (
            "Float8Tensor("
            f"fp8_dtype={self._fp8_dtype}, "
            f"scale_inv={self._scale_inv.item()}, "
            f"data={self.dequantize(dtype=self.dtype)}"
            ")"
        )

    def dequantize(self, *, dtype: Optional[torch.dtype] = None) -> torch.Tensor:
        """
        Construct plain PyTorch tensor from Float8Tensor

        By default the resulting tensor's dtype is the
        Float8Tensor's nominal dtype.
        """
        # Convert PyTorch dtype to TE dtype
        if dtype is None:
            dtype = self.dtype

        if torch.is_grad_enabled():
            return _FromFloat8Func.apply(self, dtype)
        return _FromFloat8Func.forward(None, self, dtype)

    def quantize_(
        self,
        tensor: torch.Tensor,
        *,
        noop_flag: Optional[torch.Tensor] = None,
    ) -> Float8Tensor:
        """Update FP8 data

        Parameters
        ----------
        tensor: torch.Tensor
            Tensor to copy from
        noop_flag: torch.Tensor, optional
            float32 flag indicating whether to avoid performing update

        """
        if isinstance(tensor, QuantizedTensor):
            return self.quantize_(tensor.dequantize(), noop_flag=noop_flag)
        return super().quantize_(tensor, noop_flag=noop_flag)

    def detach(self) -> Float8Tensor:
        # pylint: disable=missing-function-docstring
        return Float8Tensor.make_like(self)

    def clone(self) -> Float8Tensor:
        # pylint: disable=missing-function-docstring
        assert self._data is not None
        data = self._data.detach().clone()
        data_transpose = None
        if self._transpose is not None:
            data_transpose = self._transpose.detach().clone()
        return _IdentityFunc.apply(
            self,
            {
                "data": data,
                "data_transpose": data_transpose,
            },
        )

    def view(self, *shape: Tuple[int]) -> Float8Tensor:
        # pylint: disable=missing-function-docstring
        return _ViewFunc.apply(self, shape)

    def reshape(self, *shape: Tuple[int]) -> Float8Tensor:
        # pylint: disable=missing-function-docstring
        return _ReshapeFunc.apply(self, shape)

    def contiguous(
        self,
        memory_format: torch.memory_format = torch.contiguous_format,
    ) -> Float8Tensor:
        """Returns tensor with data in provided memory format

        Returns `self` if data is already in correct memory format.

        """
        if self._data is not None and self._data.is_contiguous(memory_format=memory_format):
            return self
        if self._transpose is not None and self._transpose.is_contiguous(
            memory_format=memory_format
        ):
            return self
        return Float8Tensor.make_like(tensor=self, data=self._data.contiguous())

        # raise ValueError("Float8Tensor does not support different memory formats!")

    def _reset_caches(self) -> None:
        """
        Set transpose cache as invalid.
        Should be called after any in-place operation.
        """
        self._transpose_invalid = True

    def remove_caches(self) -> None:
        """
        Remove transpose cache and mark it as invalid.
        """
        self._transpose_invalid = True
        del self._transpose  # explicitly deletes the data for safety
        self._transpose = None

    @classmethod
    def make_like(
        cls,
        tensor: QuantizedTensor,
        *,
        shape: Optional[Iterable[int]] = None,
        dtype: Optional[torch.dtype] = None,
        requires_grad: bool = False,
        data: Optional[torch.Tensor] = None,
        transpose: Optional[torch.Tensor] = None,
    ) -> QuantizedTensor:
        """Create new quantized tensor

        By default, new tensor has the same attributes and underlying
        data.

        """
        new_tensor = super().make_like(
            tensor, shape=shape, dtype=dtype, requires_grad=requires_grad
        )
        if data is not None:
            new_tensor._data = data
        if transpose is not None and not tensor._transpose_invalid:
            new_tensor._transpose = transpose
            new_tensor._transpose_invalid = False
        return new_tensor

    @classmethod
    def __torch_dispatch__(cls, func, types, args, kwargs=None):
        # View op
        if func == aten.view.default:
            tensor = args[0]
            data = tensor._data
            out_data = data.__torch_dispatch__(
                func,
                types,
                [data] + list(args[1:]),
                kwargs,
            )
            out_shape = out_data.size()
            out_transpose = None if tensor._transpose_invalid else tensor._transpose
            if out_transpose is not None:
                out_transpose_shape = out_transpose.size()
                if (
                    out_transpose_shape[0] != out_shape[-1]
                    or out_transpose_shape[1:] != out_shape[:-1]
                ):
                    out_transpose = None
            return Float8Tensor(
                shape=out_shape,
                dtype=tensor.dtype,
                requires_grad=False,
                data=out_data,
                fp8_scale_inv=tensor._scale_inv,
                fp8_dtype=tensor._fp8_dtype,
                data_transpose=out_transpose,
                quantizer=tensor._quantizer,
            )

        if func in [aten.slice.Tensor, aten.select.int]:
            tensor = args[0]
            data = tensor._data
            data_slice = data.__torch_dispatch__(
                func,
                types,
                [data] + list(args[1:]),
                kwargs,
            )
            return Float8Tensor.make_like(tensor, data=data_slice, shape=data_slice.shape)

        # Related to FSDP2
        if func == aten.split.Tensor:
            tensor = args[0]
            data = tensor._data
            func_out = data.__torch_dispatch__(
                func,
                types,
                [data] + list(args[1:]),
                kwargs,
            )
            t_func_out = [None] * len(func_out)
            # Compute corresponding split of the transpose cache if available
            if tensor._transpose is not None and not tensor._transpose_invalid:
                transpose = tensor._transpose
                nd = data.dim()
                # Figure out the original split dim
                if "dim" in kwargs:
                    dim_to_split = kwargs["dim"]
                else:
                    dim_to_split = args[2] if len(args) > 2 else 0
                # Transpose dim is reversed
                t_dim = nd - 1 - dim_to_split
                t_func_out = transpose.__torch_dispatch__(
                    func,
                    types,
                    [transpose, args[1], t_dim],
                    kwargs,
                )
            outs = [
                Float8Tensor.make_like(
                    tensor,
                    data=split_tensor,
                    transpose=split_tranpose_tensor,
                    shape=split_tensor.shape,
                )
                for split_tensor, split_tranpose_tensor in zip(func_out, t_func_out)
            ]
            return outs

        if func == aten.new_zeros.default:
            # create fresh new tensor with zeros.
            tensor = args[0]
            data = tensor._data
            func_out = data.__torch_dispatch__(
                func,
                types,
                [data] + list(args[1:]),
                kwargs,
            )
            # deep copy the scale inverse tensor and quantizer as well.
            scale_inv = tensor._scale_inv.detach().clone()
            quantizer = tensor._quantizer.copy()
            out_tensor = Float8Tensor(
                data=func_out,
                shape=data.shape,
                dtype=tensor.dtype,
                fp8_dtype=tensor._fp8_dtype,
                fp8_scale_inv=scale_inv,
                quantizer=quantizer,
            )
            return out_tensor

        if func == torch.ops.aten.as_strided.default:
            tensor = args[0]
            data = tensor._data
            # Apply as_strided to the primary uint8 data
            func_out = data.__torch_dispatch__(
                func,
                types,
                [data] + list(args[1:]),
                kwargs,
            )
            func_transposed_out = None
            if tensor._transpose is not None and not tensor._transpose_invalid:
                transpose = tensor._transpose
                size = args[1]
                stride = args[2]
                if "storage_offset" in kwargs:
                    storage_offset = kwargs["storage_offset"]
                else:
<<<<<<< HEAD
                    storage_offset = args[3] if len(args) > 3 else 0 
=======
                    storage_offset = args[3] if len(args) > 3 else 0
                # Only attempt if ranks match; otherwise, drop transpose cache
>>>>>>> 4a72968c
                t_size = list(reversed(size)) if len(size) > 0 else size
                t_stride = list(reversed(stride)) if len(stride) > 0 else stride
                func_transposed_out = transpose.__torch_dispatch__(
                    func,
                    types,
                    [transpose, t_size, t_stride, storage_offset] + list(args[4:]),
                    kwargs,
                )
            return Float8Tensor.make_like(
                tensor, data=func_out, transpose=func_transposed_out, shape=func_out.shape
            )

        if func == torch.ops.aten.detach.default:
            return cls.detach(args[0])
        if func == torch.ops.aten.clone.default:
            return cls.clone(args[0])
        if func == torch.ops.aten.copy_.default:
            dst, src = args[0], args[1]
            # Just copy FP8 attrs if copying between Float8Tensors
            if isinstance(src, Float8Tensor) and isinstance(dst, Float8Tensor):
                dst._data.copy_(src._data.detach())
                dst._scale_inv.copy_(src._scale_inv.view(dst._scale_inv.size()))
                if src._transpose is not None or dst._transpose is not None:
                    dst._create_transpose()
                return dst
        elif func in _ops_to_preserve_subclass_in_fsdp2:
            # Ops in the _ops_to_preserve_subclass_in_fsdp2 are recommened to return the same class instance to work fine with the torch fsdp2
            warnings.warn(
                f"A function call({func}) in {cls} may not return {cls} tensor as an output. It"
                " might cause an error in torch FSDP2!"
            )
        else:
            pass
        return super().__torch_dispatch__(func, types, args, kwargs)

    def fsdp_pre_all_gather(self, mesh):
        """Functions FSDP2 calls before all-gather of the
        weights for both forward and backward passes.
        Args:
            mesh (torch.distributed.DeviceMesh): DeviceMesh used by FSDP2
            to shard the weights.

        Returns:
            shareded_tensors: Tuple[torch.Tensor, ...]: Tuple of tensors
            that need to be all-gathered.(In this case uint8 data tensor)
            metadata: Tuple[Any]: Metadata needed for reconstructing the
            Float8Tensor after all-gather.
        """
        quantizer = self._quantizer
        if isinstance(quantizer, Float8CurrentScalingQuantizer) and mesh is not None:
            # When sharded weight is updated after reduce scattering the gradients in FSDP2,
            # we need to do amax reduction across the mesh to make sure all weight shards are
            # updated with same scale inverse. Setting the state below in the quantizer will make
            # sure that updated Quantized weight tensor have same scale inverse across all shards.
            quantizer.amax_reduction_group = mesh.get_group()
            quantizer.with_amax_reduction = True
        sharded_tensors = (self._data,)
        metadata = (self._scale_inv, self._fp8_dtype, self.dtype, quantizer)
        return sharded_tensors, metadata

    def fsdp_post_all_gather(
        self,
        all_gather_outputs: Tuple[torch.Tensor, ...],
        metadata: Any,
        param_dtype: torch.dtype,
        *,
        out: Optional[torch.Tensor] = None,
    ):
        """Functions FSDP2 calls after all-gather of the
        weights for both forward and backward passes.
        Args:
            all_gather_outputs (Tuple[torch.Tensor, ...]): sharded_tensors sent out in fsdp_pre_all_gather from each rank
            are all-gathered and received here as a tuple.
            metadata (Any): metadata sent out in fsdp_pre_all_gather used for reconstructing the Float8Tensor.
            param_dtype (torch.dtype):
            out (Optional[torch.Tensor], optional): _description_. Defaults to None.

        Returns:
            Tuple[Float8Tensor, Tuple[torch.Tensor, ...]]: Allgathered Float8Tensor and tuple of internal tensors
            used by the Float8Tensor that was actually allgathered
        """
        if out is not None:
            # The Float8tensor object returned in the post_all_gather is used over and over again.
            # So no need to create a new one.
            # In torchao implementation of Float8Tensor, this condition is used to set the scale inverse.
            # since scale inverse is set after the allgather. However we take care of it during quantization
            # itself by passing the amax reduction group to the quantizer.
            return
        (data,) = all_gather_outputs
        (fp8_scale_inv, fp8_dtype, fake_dtype, quantizer) = metadata
        out = Float8Tensor(
            data=data,
            fp8_scale_inv=fp8_scale_inv,
            fp8_dtype=fp8_dtype,
            shape=data.shape,
            dtype=fake_dtype,
            quantizer=quantizer,
        )
        out._create_transpose()
        return out, (data,)

    @classmethod
    def _make_in_reduce_ex(
        cls,
        data: torch.Tensor,
        fp8_dtype: TE_DType,
        fp8_scale_inv: torch.Tensor,
        dtype: torch.dtype,
        shape: torch.shape,
    ) -> Float8Tensor:
        """Build Float8Tensor, for use in __reduce__

        __reduce_ex__ assumes object constructor has positional
        arguments.

        """
        return Float8Tensor(
            data=data,
            fp8_dtype=fp8_dtype,
            fp8_scale_inv=fp8_scale_inv,
            dtype=dtype,
            shape=shape,
        )

    def __reduce_ex__(self, protocol: int) -> tuple:
        """Custom pickling to remove references to FP8 metadata objects"""
        return (
            Float8Tensor._make_in_reduce_ex,
            (self._data, self._fp8_dtype, self._scale_inv, self.dtype, self.shape),
        )

    def _get_data(self) -> Float8Tensor:
        """Get tensor data property"""
        return super().data

    @torch.no_grad()
    def _set_data(self, tensor: torch.Tensor) -> None:
        """Set tensor data property

        Just takes FP8 data if setting from a Float8Tensor. Otherwise
        casts to FP8.

        """

        # Tensor device
        new_device = tensor.device if tensor.is_cuda else self.device
        if not devices_match(new_device, tensor.device):
            tensor = tensor.to(device=new_device)

        # Just copy FP8 data if other tensor is Float8Tensor
        if isinstance(tensor, Float8Tensor):

            # PyTorch tensor attributes
            if (  # pylint: disable=too-many-boolean-expressions
                self.size() != tensor.size()
                or self.stride() != tensor.stride()
                or self.storage_offset() != tensor.storage_offset()
                or self.dtype != tensor.dtype
                or self.layout != tensor.layout
                or not devices_match(self.device, new_device)
            ):
                dummy_tensor = torch.Tensor._make_wrapper_subclass(
                    Float8Tensor,
                    tensor.size(),
                    strides=tensor.stride(),
                    storage_offset=tensor.storage_offset(),
                    dtype=tensor.dtype,
                    layout=tensor.layout,
                    requires_grad=tensor.requires_grad,
                    device=new_device,
                )
                # pylint: disable=unnecessary-dunder-call
                super(Float8Tensor, type(self)).data.__set__(self, dummy_tensor)

            # Float8Tensor attributes
            self._data = tensor._data
            self._quantizer = tensor._quantizer.copy()
            self._fp8_dtype = tensor._fp8_dtype
            self._scale_inv = tensor._scale_inv
            self._transpose = tensor._transpose
            self._transpose_invalid = tensor._transpose_invalid
            return

        # Quantize to FP8
        assert self._quantizer is not None, "Can't quantize without a quantizer"
        self._quantizer.internal = False
        self.data = self._quantizer.quantize(tensor)
        if self.requires_grad != tensor.requires_grad:
            self.requires_grad_(requires_grad=tensor.requires_grad)

    # Cast to FP8 when setting Float8Tensor.data
    data = property(_get_data, _set_data)


class _ViewFunc(torch.autograd.Function):
    """View function

    View the Float8Tensor using the provided shape.

    """

    @staticmethod
    def forward(
        ctx,
        tensor: Float8Tensor,
        shape: Optional[list[int]] = None,
    ) -> Float8Tensor:
        # pylint: disable=missing-function-docstring
        ctx.shape = tensor.shape
        if shape is None:
            return tensor.detach()
        out_data = tensor._data.view(*shape)
        out_shape = out_data.size()
        out_transpose = None if tensor._transpose_invalid else tensor._transpose
        if out_transpose is not None:
            out_transpose_shape = out_transpose.size()
            if out_transpose_shape[0] != out_shape[-1] or out_transpose_shape[1:] != out_shape[:-1]:
                out_transpose = None
        return Float8Tensor(
            shape=out_shape,
            dtype=tensor.dtype,
            requires_grad=tensor.requires_grad,
            data=out_data,
            fp8_scale_inv=tensor._scale_inv,
            fp8_dtype=tensor._fp8_dtype,
            data_transpose=out_transpose,
            quantizer=tensor._quantizer,
        )

    @staticmethod
    def backward(
        ctx,
        grad: torch.Tensor,
    ) -> Tuple[Optional[torch.Tensor], ...]:
        # pylint: disable=missing-function-docstring
        return grad.reshape(ctx.shape), None


class _ReshapeFunc(torch.autograd.Function):
    """Reshape function

    Reshape the Float8Tensor using the provided shape.

    """

    @staticmethod
    def forward(
        ctx,
        tensor: Float8Tensor,
        shape: Tuple[int],
    ) -> Float8Tensor:
        # pylint: disable=missing-function-docstring
        ctx.shape = tensor.shape
        if shape is None:
            return tensor.detach()
        out_data = tensor._data.reshape(*shape)
        out_shape = out_data.size()
        out_transpose = None if tensor._transpose_invalid else tensor._transpose
        if out_transpose is not None:
            out_transpose_shape = out_transpose.size()
            if out_transpose_shape[0] != out_shape[-1] or out_transpose_shape[1:] != out_shape[:-1]:
                out_transpose = None
        return Float8Tensor(
            shape=out_shape,
            dtype=tensor.dtype,
            requires_grad=tensor.requires_grad,
            data=out_data,
            fp8_scale_inv=tensor._scale_inv,
            fp8_dtype=tensor._fp8_dtype,
            data_transpose=out_transpose,
            quantizer=tensor._quantizer,
        )

    @staticmethod
    def backward(
        ctx,
        grad: torch.Tensor,
    ) -> Tuple[Optional[torch.Tensor], ...]:
        # pylint: disable=missing-function-docstring
        return grad.reshape(ctx.shape), None<|MERGE_RESOLUTION|>--- conflicted
+++ resolved
@@ -687,12 +687,7 @@
                 if "storage_offset" in kwargs:
                     storage_offset = kwargs["storage_offset"]
                 else:
-<<<<<<< HEAD
                     storage_offset = args[3] if len(args) > 3 else 0 
-=======
-                    storage_offset = args[3] if len(args) > 3 else 0
-                # Only attempt if ranks match; otherwise, drop transpose cache
->>>>>>> 4a72968c
                 t_size = list(reversed(size)) if len(size) > 0 else size
                 t_stride = list(reversed(stride)) if len(stride) > 0 else stride
                 func_transposed_out = transpose.__torch_dispatch__(
