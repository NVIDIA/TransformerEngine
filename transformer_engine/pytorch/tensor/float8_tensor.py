--- conflicted
+++ resolved
@@ -339,7 +339,6 @@
             quantizer=self,
         )
 
-<<<<<<< HEAD
     def onnx_quantize(self, tensor: torch.Tensor) -> QuantizedTensor:
         """Function using primitives with ONNX defined translations."""
         raise NotImplementedError(
@@ -351,11 +350,10 @@
         raise NotImplementedError(
             "Float8CurrentScalingQuantizer does not support ONNX dequantization yet."
         )
-=======
+
     def _canonicalized_amax_reduction_group(self) -> dist_group_type:
         """Get process group for amax reduction"""
         return canonicalize_process_group(self.amax_reduction_group)
->>>>>>> ba5dc5dd
 
 
 class Float8Tensor(Float8TensorBase, QuantizedTensor):
