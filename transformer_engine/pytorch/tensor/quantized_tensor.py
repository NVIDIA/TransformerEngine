# Copyright (c) 2022-2025, NVIDIA CORPORATION & AFFILIATES. All rights reserved.
#
# See LICENSE for license information.

"""Tensor with quantized data"""

from __future__ import annotations
from typing import Optional, Tuple, Iterable, Any, Dict, Union
import abc
import copy

import torch
from torch.utils._pytree import tree_map

import transformer_engine_torch as tex


def prepare_for_saving(
    *tensors,
) -> Tuple[list[Optional[Union[torch.Tensor, torch.nn.Parameter]]], Optional[Any]]:
    """Prepare tensors for saving. Needed because save_for_backward accepts only
    torch.Tensor/torch.nn.Parameter types, while we want to be able to save
    the internal TensorBase types too."""

    tensor_list, tensor_objects_list = [], []
    for tensor in tensors:
<<<<<<< HEAD
        if tensor is None:
            tensor_list.append(None)
            tensor_objects_list.append(None)
        elif type(tensor) in (torch.Tensor, torch.nn.Parameter):
=======
        if tensor is None or isinstance(tensor, torch.Tensor):
>>>>>>> c55e425a
            tensor_list.append(tensor)
            tensor_objects_list.append(None)
        else:
            t, t_obj = tensor.prepare_for_saving()
            tensor_list.extend(t)
            tensor_objects_list.append(t_obj)
    return tensor_list, tensor_objects_list


def restore_from_saved(
    tensors: list[Optional[Any]],
    saved_tensors: list[Optional[Union[torch.Tensor, torch.nn.Parameter]]],
) -> list[Optional[Any]]:
    """Recombine the tensor data and metadata during backward pass."""
    tensor_objects = []
    for tensor in tensors:
        if tensor is None or isinstance(tensor, torch.Tensor):
            tensor_objects.append(saved_tensors[0])
            saved_tensors = saved_tensors[1:]
        else:
            saved_tensors = tensor.restore_from_saved(saved_tensors)
            tensor_objects.append(tensor)
    return tensor_objects


class Quantizer(abc.ABC):
    """Builder class for quantized tensors.

    This class is typically used to convert a high-precision tensor
    (e.g. in FP32 or BF16) into a quantized tensor (e.g. in FP8).

    """

    """Whether to construct quantized tensors with "row-wise usage"

    Hand-wave explanation: Consider the matrix multiplication C = A *
    B^T (used in linear forward). Tensor Cores prefer "TN GEMMs" (in
    Fortran-style column-major order), so A and B should be in
    row-major order.

    """
    rowwise_usage: bool

    """Whether to construct quantized tensors with "column-wise usage"

    Hand-wave explanation: Consider the matrix multiplication C = A^T
    * B (used in linear backward wgrad). Tensor Cores prefer "TN
    GEMMs" (in Fortran-style column-major order), so A and B should be
    in column-major order.

    """
    columnwise_usage: bool

    """Whether to instantiates tensor for purely internal usage

    Internal tensors are storage classes with minimal logic. They have
    less overhead than PyTorch tensor sub-classes, but are not
    compatible with PyTorch's autograd infrastructure nor PyTorch
    operations.

    """
    internal: bool

    def __init__(self, *, rowwise: bool, columnwise: bool) -> None:
        self.rowwise_usage = rowwise
        self.columnwise_usage = columnwise
        self.internal = False

    def __repr__(self):
        return (
            f"{self.__class__.__name__}("
            f"rowwise_usage={self.rowwise_usage}, "
            f"columnwise_usage={self.columnwise_usage}, "
            f"internal={self.internal}, "
            ")"
        )

    @abc.abstractmethod
    def update_quantized(
        self,
        src: torch.Tensor,
        dst: QuantizedTensor,
        *,
        noop_flag: Optional[torch.Tensor] = None,
    ) -> QuantizedTensor:
        """Quantize tensor in-place"""

    def quantize(
        self, tensor: torch.Tensor, *, out: Optional[QuantizedTensor] = None
    ) -> QuantizedTensor:
        """Quantize tensor"""
        if out is not None:
            return self.update_quantized(tensor, out)
        if (not self.internal) and torch.is_grad_enabled():
            return _QuantizeFunc.apply(tensor, self)
        return _QuantizeFunc.forward(None, tensor, self)

    def multi_quantize(self, list_of_tensors):
        """Quantize multiple tensors"""
        list_of_output_tensors = []
        for tensor in list_of_tensors:
            list_of_output_tensors.append(self.quantize(tensor))
        return list_of_output_tensors

    def __call__(self, tensor: torch.Tensor) -> QuantizedTensor:
        """Quantize tensor"""
        return self.quantize(tensor)

    @abc.abstractmethod
    def make_empty(
        self,
        shape: Iterable[int],
        *,
        dtype: torch.dtype = torch.float32,
        device: Optional[torch.device] = None,
    ) -> QuantizedTensor:
        """Construct quantized tensor with uninitialized data"""

    @abc.abstractmethod
    def calibrate(self, tensor: torch.Tensor) -> None:
        """Calibrate quantizer state

        Updates quantization state as if quantizing a tensor, but
        without actually performing the quantization.

        """

    def set_usage(
        self, *, rowwise: Optional[bool] = None, columnwise: Optional[bool] = None
    ) -> None:
        """Set how the quantized tensor is expected to be used

        See documentation for `rowwise_usage` and `columnwise_usage`
        variables.

        """
        if rowwise is not None:
            self.rowwise_usage = rowwise
        if columnwise is not None:
            self.columnwise_usage = columnwise

    def copy(self) -> Quantizer:
        """Create shallow copy"""
        return copy.copy(self)


class _QuantizeFunc(torch.autograd.Function):
    """Cast to FP8 from other dtype"""

    @staticmethod
    def forward(
        _ctx: Optional[torch.autograd.function.FunctionCtx],  # unused
        tensor: torch.Tensor,
        quantizer: Quantizer,
    ) -> QuantizedTensor:
        # pylint: disable=missing-function-docstring
        return tex.quantize(tensor, quantizer)

    @staticmethod
    def backward(
        _ctx: torch.autograd.function.FunctionCtx, grad: torch.Tensor  # unused
    ) -> Tuple[Optional[torch.Tensor], ...]:
        # pylint: disable=missing-function-docstring
        # Assume that we want gradients in full precision
        return grad, None


class _IdentityFunc(torch.autograd.Function):
    """Identity function

    If constructor keyword-arguments are provided, then construct a
    new Float8Tensor using the provided tensor's attributes.

    """

    @staticmethod
    def forward(
        ctx, tensor: QuantizedTensor, init_kwargs: Optional[Dict[str, Any]] = None
    ) -> QuantizedTensor:
        # pylint: disable=missing-function-docstring

        # Return input tensor if constructor kwargs are not provided
        if init_kwargs is None:
            return tensor.detach()

        # Construct new tensor if constructor kwargs are provided
        ctx.input_dtype = tensor.dtype
        kwargs = tensor.get_metadata()
        for key, val in init_kwargs.items():
            kwargs[key] = val
        return type(tensor)(tensor.shape, tensor.dtype, **kwargs)

    @staticmethod
    def backward(ctx, grad_output):
        # pylint: disable=missing-function-docstring
        grad_input = grad_output
        if grad_input.dtype == ctx.input_dtype:
            grad_input = grad_input.detach()
        else:
            grad_input = grad_input.to(ctx.input_dtype)
        return grad_input, None


def _stride_from_shape(shape: list[int]):
    if len(shape) == 0:
        return []
    rstride = [1]
    for d in reversed(shape[1:]):
        rstride.append(rstride[-1] * d)
    return list(reversed(rstride))


class QuantizedTensor(torch.Tensor):
    """Abstract base class for tensor with quantized data

    This is a proxy class with the interface of a standard PyTorch
    tensor, but with data that has been encoded with some quantization
    scheme. Derived classes should implement the quantization scheme
    by overriding the `quantize_` and `dequantize` functions.

    """

    def __new__(cls, shape: Iterable[int], dtype: torch.dtype, *, requires_grad: bool = False):
        # We are assuming only contiguous tensors
        stride = _stride_from_shape(shape)
        instance = torch.Tensor._make_wrapper_subclass(
            cls,
            shape,
            strides=stride,
            storage_offset=0,
            dtype=dtype,
            layout=torch.strided,
            requires_grad=requires_grad,
            device=torch.cuda.current_device(),
        )

        return instance

    def dequantize(self, *, dtype: Optional[torch.dtype] = None) -> torch.Tensor:
        """Convert quantized data to standard PyTorch tensor"""
        raise NotImplementedError(
            f"{self.__class__.__name__} class does not implement dequantize function"
        )

    def quantize_(self, tensor: torch.Tensor) -> QuantizedTensor:
        """Update quantized data in-place"""
        raise NotImplementedError(
            f"{self.__class__.__name__} class does not implement quantize_ function"
        )

    def detach(self) -> QuantizedTensor:
        """Create new quantized tensor with same data

        Output tensor must be detached from the current autograd
        graph.

        """
        raise NotImplementedError(
            f"{self.__class__.__name__} class does not implement detach function"
        )

    def update_usage(
        self,
        rowwise_usage: Optional[bool] = None,
        columnwise_usage: Optional[bool] = None,
    ):
        """Indicate to the tensor how it is going to be used

        This enables optimizations to memory usage in some cases
        where forward and backward passes use the tensor in
        different directions.
        """
        raise NotImplementedError(
            f"{self.__class__.__name__} class does not implement update_usage function"
        )

    def clear(self):
        """Deallocate this tensor's memory. Typically not needed and must be used carefully"""

    def __repr__(self, *, tensor_contents=None) -> str:
        return f"{self.__class__.__name__}(data={self.dequantize(dtype=self.dtype)})"

    def float(self) -> torch.Tensor:
        # pylint: disable=missing-function-docstring
        return self.dequantize(dtype=torch.float32)

    def bfloat16(self) -> torch.Tensor:
        # pylint: disable=missing-function-docstring
        return self.dequantize(dtype=torch.bfloat16)

    def half(self) -> torch.Tensor:
        # pylint: disable=missing-function-docstring
        return self.dequantize(dtype=torch.float16)

    def cpu(self, memory_format=torch.preserve_format) -> torch.Tensor:
        # pylint: disable=missing-function-docstring
        return self.dequantize().cpu(memory_format=memory_format)

    def expand_as(self, other: torch.Tensor) -> torch.Tensor:
        # pylint: disable=missing-function-docstring
        if other is self:
            # Note: expand_as is hackily used to create dummy autograd nodes
            # and access the backward graph (see
            # https://github.com/pytorch/pytorch/blob/238fb660851268f44ff88127887041fea352fe48/torch/nn/parallel/distributed.py#L1026).
            # We hackily add a dummy function to handle this case.
            return _IdentityFunc.apply(self)
        return super().expand_as(other)

    @classmethod
    def __torch_dispatch__(cls, func, types, args, kwargs=None):

        # Detach op
        if func == torch.ops.aten.detach.default:
            return args[0].detach()

        # In-place copy op
        if func == torch.ops.aten.copy_.default:
            dst = args[0]
            src = args[1]
            if isinstance(dst, QuantizedTensor):
                dst.quantize_(src)
            else:
                if isinstance(src, QuantizedTensor):
                    src = src.dequantize()
                dst.copy_(src)
            return None

        # View op
        if func == torch.ops.aten.view.default:
            raise NotImplementedError("{cls.__name__} class does not support tensor views")

        def maybe_unwrap(arg):
            if isinstance(arg, QuantizedTensor):
                return arg.dequantize(dtype=arg.dtype)
            return arg

        def maybe_update_inplace(arg, new_arg, schema_arg):
            if (
                isinstance(arg, QuantizedTensor)
                and isinstance(new_arg, torch.Tensor)
                and hasattr(schema_arg, "alias_info")
                and hasattr(schema_arg.alias_info, "is_write")
                and schema_arg.alias_info.is_write
            ):
                arg.quantize_(new_arg)

        # In-place op: dequantize, perform op, and quantize
        if func._schema.is_mutable:
            new_args = tree_map(maybe_unwrap, args)
            new_kwargs = tree_map(maybe_unwrap, kwargs)
            schema_args = func._schema.arguments
            args_len = len(args)
            super().__torch_dispatch__(func, types, new_args, new_kwargs)
            for arg, new_arg, schema_arg in zip(args, new_args, schema_args):
                maybe_update_inplace(arg, new_arg, schema_arg)
            for kwarg, new_kwarg, schema_arg in zip(kwargs, new_kwargs, schema_args[args_len:]):
                assert kwarg == new_kwarg == schema_arg.name, "name of the kw argument should match"
                maybe_update_inplace(kwargs[kwarg], new_kwargs[new_kwarg], schema_arg)
            return None

        # Default op: dequantize and perform op
        args = tree_map(maybe_unwrap, args)
        if kwargs is not None:
            kwargs = tree_map(maybe_unwrap, kwargs)
        out = super().__torch_dispatch__(func, types, args, kwargs)
        return out

    @classmethod
    def __torch_function__(cls, func, types, args=(), kwargs=None):
        if kwargs is None:
            kwargs = {}
        # Do not force the QuantizedTensor type on the returned tensor
        return torch._C._disabled_torch_function_impl(func, types, args, kwargs)

    def contiguous(
        self, memory_format: torch.memory_format = torch.contiguous_format
    ) -> QuantizedTensor:
        # pylint: disable=missing-function-docstring
        raise NotImplementedError(
            f"{self.__class__.__name__} class does not implement contiguous function"
        )

    def get_metadata(self) -> Dict[str, Any]:
        """Get keyword arguments for quantized tensor constructor

        Contains metadata so that the new quantized tensor has the
        same underlying quantized data.

        """
        raise NotImplementedError(
            f"{self.__class__.__name__} class does not implement get_metadata function"
        )

    @classmethod
    def make_like(
        cls,
        tensor: QuantizedTensor,
        *,
        shape: Optional[Iterable[int]] = None,
        dtype: Optional[torch.dtype] = None,
        requires_grad: bool = False,
        data: Optional[torch.Tensor] = None,
    ) -> QuantizedTensor:
        """Create new quantized tensor

        By default, new tensor has the same attributes and underlying
        data.

        """
        if shape is None:
            shape = data.shape if data is not None else tensor.shape
        dtype = dtype if dtype is not None else tensor.dtype
        kwargs = tensor.get_metadata()
        if data is not None:
            kwargs["data"] = data
        return cls(shape=shape, dtype=dtype, requires_grad=requires_grad, **kwargs)

    def to_dtype(self, dtype: torch.dtype) -> QuantizedTensor:
        """Create `QuantizedTensor` with given nominal dtype

        The new tensor has the same underlying data.

        """
        return self.__class__.make_like(self, dtype=dtype)<|MERGE_RESOLUTION|>--- conflicted
+++ resolved
@@ -24,14 +24,7 @@
 
     tensor_list, tensor_objects_list = [], []
     for tensor in tensors:
-<<<<<<< HEAD
-        if tensor is None:
-            tensor_list.append(None)
-            tensor_objects_list.append(None)
-        elif type(tensor) in (torch.Tensor, torch.nn.Parameter):
-=======
         if tensor is None or isinstance(tensor, torch.Tensor):
->>>>>>> c55e425a
             tensor_list.append(tensor)
             tensor_objects_list.append(None)
         else:
