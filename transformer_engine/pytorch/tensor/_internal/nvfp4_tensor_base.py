# Copyright (c) 2022-2025, NVIDIA CORPORATION & AFFILIATES. All rights reserved.
#
# See LICENSE for license information.

"""Mixin class holding data specific for NVFP4Tensor"""

from __future__ import annotations
from collections.abc import Iterable
import functools
import math
from typing import Optional, Dict, Any, Tuple
import warnings

import torch

import transformer_engine_torch as tex
from transformer_engine_torch import DType as TE_DType

from ..quantized_tensor import QuantizedTensorBase
from ...constants import TE_DType as torch_to_transformer_engine_dtype
from ..quantized_tensor import Quantizer
from ...utils import _empty_tensor


@functools.lru_cache(maxsize=None)
def _fp4_e2m1_vals(device: torch.device, dtype: torch.dtype) -> torch.Tensor:
    """Values representable in FP4 E2M1 format"""
    return torch.tensor(
        [0.0, 0.5, 1.0, 1.5, 2.0, 3.0, 4.0, 6.0, -0.0, -0.5, -1.0, -1.5, -2.0, -3.0, -4.0, -6.0],
        device=device,
        dtype=dtype,
    )


class _FromNVFP4Func(torch.autograd.Function):
    """Cast from NVFP4 to other dtype"""

    @staticmethod
    def forward(
        _ctx: Optional[torch.autograd.function.FunctionCtx],  # unused
        tensor: NVFP4TensorBase,
        dtype: torch.dtype,
    ) -> torch.Tensor:
        # pylint: disable=missing-function-docstring

        # Dequantize row-wise data
        if tensor._rowwise_data is not None:
<<<<<<< HEAD
            # TODO(ptredak): Use NVFP4 dequantize kernel once available
            # return tex.dequantize(tensor, dtype)

            # Tensor properties
            shape = list(tensor._rowwise_data.size())
            shape[-1] *= 2
            device = tensor._rowwise_data.device

            # Convert FP4E2M1 values to FP32
            data = tensor._rowwise_data.view(torch.uint8)
            data = torch.cat((data & 0x0F, data >> 4), dim=-1)
            data = torch.index_select(
                _fp4_e2m1_vals(device, dtype=torch.float32),
                0,
                data.reshape(-1).to(torch.int32),
            ).reshape(shape)
            data = data.contiguous()

            # Convert FP8E4M3 block scales to FP32
            block_scales = tensor._rowwise_scale_inv
            block_scales = block_scales.reshape(-1, block_scales.size(-1))
            block_scales = block_scales[:math.prod(shape[:-1]), :shape[-1] // 16]
            block_scales = block_scales.view(torch.float8_e4m3fn).to(torch.float32)

            # Convert amax to FP32 tensor scale
            tensor_scale = tensor._amax_rowwise / (6.0 * 448.0)  # Scale by FP4E2M1 and FP8E4M3 max

            # Apply scales
            block_data = data.view(-1, 16)
            block_data *= tensor_scale.view(()) / block_scales.reshape(-1, 1)

            return data.to(dtype)

        # Dequantize column-wise data
        if tensor._columnwise_data is not None:
            raise NotImplementedError("Dequantizing column-wise NVFP4 data is not implemented yet!")

        raise ValueError("Attempted to dequantize NVFP4 tensor with no data")
=======
            return tex.dequantize(tensor, dtype)
        raise NotImplementedError("Casting back from the transpose not implemented yet!")
>>>>>>> 838c5fc3

    @staticmethod
    def backward(
        _ctx: torch.autograd.function.FunctionCtx,  # unused
        grad: torch.Tensor,
    ) -> Tuple[Optional[torch.Tensor], ...]:
        # pylint: disable=missing-function-docstring
        # Assume that we want gradients in full precision
        return grad, None


class NVFP4TensorBase(QuantizedTensorBase):
    """Mixin class that holds data attributes of NVFP4Tensor.

    NVFP4Tensor inherits from the PyTorch tensor class and this mixin
    class. If this class is instantiated directly, it has the same
    data, lower CPU overhead, and less functionality. It should only
    be instantiated directly for performance-critical internal usage.

    """

    _rowwise_data: Optional[torch.Tensor]
    _columnwise_data: Optional[torch.Tensor]
    _quantizer: Optional[Quantizer]
    _rowwise_scale_inv: torch.Tensor
    _columnwise_scale_inv: torch.Tensor
    _fp4_dtype: TE_DType
    _amax_rowwise: torch.Tensor
    _amax_columnwise: torch.Tensor

    def __new__(
        cls,
        rowwise_data: Optional[torch.Tensor],
        rowwise_scale_inv: torch.Tensor,
        columnwise_data: Optional[torch.Tensor],
        columnwise_scale_inv: torch.Tensor,
        amax_rowwise: torch.Tensor,
        amax_columnwise: torch.Tensor,
        fp4_dtype: TE_DType,
        quantizer: Optional[Quantizer],
        *args,
        **kwargs,
    ):

        instance = super().__new__(cls, *args, **kwargs)

        instance._rowwise_data = rowwise_data
        instance._columnwise_data = columnwise_data
        instance._fp4_dtype = fp4_dtype
        instance._quantizer = quantizer.copy() if quantizer is not None else None
        instance._rowwise_scale_inv = rowwise_scale_inv
        instance._columnwise_scale_inv = columnwise_scale_inv
        instance._amax_rowwise = amax_rowwise
        instance._amax_columnwise = amax_columnwise

        return instance

    def clear(self):
        """Deallocate this tensor's memory. Typically not needed and must be used carefully."""
        for t in (
            self._rowwise_data,
            self._columnwise_data,
            self._rowwise_scale_inv,
            self._columnwise_scale_inv,
            self._amax_rowwise,
            self._amax_columnwise,
        ):
            if t is not None:
                t.data = _empty_tensor()

    def get_metadata(self) -> Dict[str, Any]:
        """Get this tensor's metadata."""
        return {
            "rowwise_data": self._rowwise_data,
            "rowwise_scale_inv": self._rowwise_scale_inv,
            "columnwise_data": self._columnwise_data,
            "columnwise_scale_inv": self._columnwise_scale_inv,
            "amax_rowwise": self._amax_rowwise,
            "amax_columnwise": self._amax_columnwise,
            "fp4_dtype": self._fp4_dtype,
            "quantizer": self._quantizer,
        }

    def prepare_for_saving(self) -> Tuple[list[Optional[torch.Tensor]], NVFP4TensorBase]:
        """Prepare the tensor base for saving for backward"""
        tensors = [
            self._rowwise_data,
            self._columnwise_data,
            self._rowwise_scale_inv,
            self._columnwise_scale_inv,
            self._amax_rowwise,
            self._amax_columnwise,
        ]
        self._rowwise_data = None
        self._columnwise_data = None
        self._rowwise_scale_inv = None
        self._columnwise_scale_inv = None
        self._amax_rowwise = None
        self._amax_columnwise = None
        return tensors, self

    def restore_from_saved(
        self, tensors: list[Optional[torch.Tensor]]
    ) -> list[Optional[torch.Tensor]]:
        """Restore the tensor base data from the saved tensors list."""
        self._rowwise_data = tensors[0]
        self._columnwise_data = tensors[1]
        self._rowwise_scale_inv = tensors[2]
        self._columnwise_scale_inv = tensors[3]
        self._amax_rowwise = tensors[4]
        self._amax_columnwise = tensors[5]
        return tensors[6:]

    def get_data_tensors(self):
        """Get this Tensor's data."""
        return self._rowwise_data, self._columnwise_data

    def dequantize(self, *, dtype: torch.dtype = torch.float32) -> torch.Tensor:
        """Dequantize to a higher precision."""
        return _FromNVFP4Func.forward(None, self, dtype)

    def size(self, *args, **kwargs):
        # pylint: disable=missing-function-docstring
        if self._rowwise_data is not None:
            byte_shape = list(self._rowwise_data.size(*args, **kwargs))
            return byte_shape[:-1] + [byte_shape[-1] * 2]
        if self._columnwise_data is not None:
            warnings.warn("Attempting to get shape of NVFP4 tensor with only column-wise data.")
            byte_shape = list(self._columnwise_data.size(*args, **kwargs))
            return byte_shape[1:-1] + [byte_shape[-1] * 2, byte_shape[0]]
        raise RuntimeError("Attempted to get shape of NVFP4 tensor with no data")

    def view(self, shape: torch.Size):
        # pylint: disable=missing-function-docstring

        # Return input tensor if view not needed
        cur_shape = self.size()
        if shape is None or shape == cur_shape:
            return self

        # Canonicalize shape
        if not isinstance(shape, Iterable):
            shape = [shape]
        elif len(shape) == 1 and isinstance(shape[0], Iterable):
            shape = shape[0]
        if -1 in shape:
            shape = list(shape)
            d_inferred = -math.prod(cur_shape) // math.prod(shape)
            for i, d in enumerate(shape):
                if d == -1:
                    shape[i] = d_inferred
                    break
        if shape[-1] != cur_shape[-1]:
            raise RuntimeError(
                "NVFP4Tensor does not support reshaping inner dimension "
                f"(attempted to reshape dims={tuple(cur_shape)} to {tuple(shape)})"
            )

        # Reshape data
        new_rowwise_data = None
        new_columnwise_data = None
        if self._rowwise_data is not None:
            if shape[-1] % 2 != 0:
                raise ValueError(
                    "Cannot represent row-wise data for NVFP4 tensor "
                    f"with shape={shape} as byte array."
                )
            byte_shape = list(shape[:-1]) + [shape[-1] // 2]
            new_rowwise_data = self._rowwise_data.view(byte_shape)
        if self._columnwise_data is not None:
            columnwise_shape = (shape[-1], math.prod(shape[:-1]))
            if columnwise_shape[-1] % 2 != 0:
                raise ValueError(
                    "Cannot represent column-wise data for NVFP4 tensor "
                    f"with shape={shape} as byte array."
                )
            byte_shape = (columnwise_shape[0], columnwise_shape[1] // 2)
            new_columnwise_data = self._columnwise_data.view(byte_shape)

        # Construct tensor
        return NVFP4TensorBase(
            rowwise_data=new_rowwise_data,
            rowwise_scale_inv=self._rowwise_scale_inv,
            columnwise_data=new_columnwise_data,
            columnwise_scale_inv=self._columnwise_scale_inv,
            amax_rowwise=self._amax_rowwise,
            amax_columnwise=self._amax_columnwise,
            quantizer=self._quantizer,
            fp4_dtype=self._fp4_dtype,
        )

    def __repr__(self):
        data_rowwise = self.dequantize()

        return (
            "NVFP4TensorBase("
            f"rowwise_scaled_data={data_rowwise},"
            f"rowwise_scale_inv={self._rowwise_scale_inv},"
            f"amax_rowwise={self._amax_rowwise},"
            f"amax_columnwise={self._amax_columnwise},"
            ")"
        )

    def update_usage(
        self,
        rowwise_usage: Optional[bool] = None,
        columnwise_usage: Optional[bool] = None,
    ):
        """
        For the NVFP4 format, columnwise scaled output is only produced by x2
        scaling kernels, so this function only disables usages.
        """

        # Default usage is based on available data
        if rowwise_usage is None:
            rowwise_usage = self._rowwise_data is not None
        if columnwise_usage is None:
            columnwise_usage = self._columnwise_data is not None

        # Update row-scaled data
        if rowwise_usage:
            if self._rowwise_data is None:
                raise RuntimeError(
                    "Requested row-wise usage, but NVFP4Tensor is missing row-scaled NVFP4 data"
                )
            if self._rowwise_scale_inv is None:
                raise RuntimeError(
                    "Requested row-wise usage, but NVFP4Tensor is missing row-scaled scale-inverses"
                )
            if self._amax_rowwise is None:
                raise RuntimeError(
                    "Requested row-wise usage, but NVFP4Tensor is missing per tensor"
                    " row-scaled scale-inverse"
                )
        else:
            self._rowwise_data = None
            self._rowwise_scale_inv = None
            self._amax_rowwise = None

        # Update column-scaled data
        if columnwise_usage:
            if self._columnwise_data is None:
                raise RuntimeError(
                    "Requested column-wise usage, but NVFP4Tensor is missing column-scaled FP8 data"
                )
            if self._columnwise_scale_inv is None:
                raise RuntimeError(
                    "Requested column-wise usage, "
                    "but NVFP4Tensor is missing column-scaled scale-inverses"
                )
            if self._amax_columnwise is None:
                raise RuntimeError(
                    "Requested column-wise usage, "
                    "but NVFP4Tensor is missing per tensor column-scaled scale-inverse"
                )
        else:
            self._columnwise_data = None
            self._columnwise_scale_inv = None
            self._amax_columnwise = None<|MERGE_RESOLUTION|>--- conflicted
+++ resolved
@@ -45,49 +45,12 @@
 
         # Dequantize row-wise data
         if tensor._rowwise_data is not None:
-<<<<<<< HEAD
-            # TODO(ptredak): Use NVFP4 dequantize kernel once available
-            # return tex.dequantize(tensor, dtype)
-
-            # Tensor properties
-            shape = list(tensor._rowwise_data.size())
-            shape[-1] *= 2
-            device = tensor._rowwise_data.device
-
-            # Convert FP4E2M1 values to FP32
-            data = tensor._rowwise_data.view(torch.uint8)
-            data = torch.cat((data & 0x0F, data >> 4), dim=-1)
-            data = torch.index_select(
-                _fp4_e2m1_vals(device, dtype=torch.float32),
-                0,
-                data.reshape(-1).to(torch.int32),
-            ).reshape(shape)
-            data = data.contiguous()
-
-            # Convert FP8E4M3 block scales to FP32
-            block_scales = tensor._rowwise_scale_inv
-            block_scales = block_scales.reshape(-1, block_scales.size(-1))
-            block_scales = block_scales[:math.prod(shape[:-1]), :shape[-1] // 16]
-            block_scales = block_scales.view(torch.float8_e4m3fn).to(torch.float32)
-
-            # Convert amax to FP32 tensor scale
-            tensor_scale = tensor._amax_rowwise / (6.0 * 448.0)  # Scale by FP4E2M1 and FP8E4M3 max
-
-            # Apply scales
-            block_data = data.view(-1, 16)
-            block_data *= tensor_scale.view(()) / block_scales.reshape(-1, 1)
-
-            return data.to(dtype)
-
-        # Dequantize column-wise data
+            return tex.dequantize(tensor, dtype)
         if tensor._columnwise_data is not None:
-            raise NotImplementedError("Dequantizing column-wise NVFP4 data is not implemented yet!")
-
+            raise NotImplementedError(
+                "Dequantizing column-wise NVFP4 data is not implemented yet!"
+            )
         raise ValueError("Attempted to dequantize NVFP4 tensor with no data")
-=======
-            return tex.dequantize(tensor, dtype)
-        raise NotImplementedError("Casting back from the transpose not implemented yet!")
->>>>>>> 838c5fc3
 
     @staticmethod
     def backward(
