--- conflicted
+++ resolved
@@ -95,11 +95,6 @@
     def prepare_for_saving(self) -> Tuple[list[Optional[torch.Tensor]], MXFP8TensorBase]:
         """Prepare the tensor base for saving for backward"""
         tensors = [self._rowwise_data, self._columnwise_data]
-<<<<<<< HEAD
-        # self._rowwise_data = None
-        # self._columnwise_data = None
-=======
->>>>>>> 2a95efd3
         return tensors, self
 
     def restore_from_saved(
