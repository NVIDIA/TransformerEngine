--- conflicted
+++ resolved
@@ -10,11 +10,7 @@
 import transformer_engine_torch as tex
 from transformer_engine_torch import multi_tensor_scale, multi_tensor_compute_scale_and_scale_inv
 
-<<<<<<< HEAD
-from .quantized_tensor import QuantizedTensor, Quantizer, QuantizedTensorBase
-=======
 from .quantized_tensor import QuantizedTensor, Quantizer, QuantizedTensorStorage
->>>>>>> 70f53666
 from .float8_tensor import Float8Tensor, Float8Quantizer, Float8CurrentScalingQuantizer
 from .mxfp8_tensor import MXFP8Tensor, MXFP8Quantizer
 from .float8_blockwise_tensor import Float8BlockwiseQTensor, Float8BlockQuantizer
@@ -458,11 +454,7 @@
         )
 
 
-<<<<<<< HEAD
-def is_experimental(x: Optional[Union[Quantizer, QuantizedTensorBase]] = None) -> bool:
-=======
 def is_experimental(x: Optional[Union[Quantizer, QuantizedTensorStorage]] = None) -> bool:
->>>>>>> 70f53666
     """Check if an environment or object is using experimental Kitchen middleware.
 
     Returns False if x is a torch.Tensor.
@@ -474,11 +466,6 @@
     # Detect if the object is experimental
     if isinstance(x, torch.Tensor):
         return False
-<<<<<<< HEAD
-    if not isinstance(x, (Quantizer, QuantizedTensorBase)):
-        raise AssertionError("Object must be a Quantizer or QuantizedTensorBase instance")
-=======
     if not isinstance(x, (Quantizer, QuantizedTensorStorage)):
         raise AssertionError("Object must be a Quantizer or QuantizedTensorStorage instance")
->>>>>>> 70f53666
     return hasattr(x, "experimental") and x.experimental