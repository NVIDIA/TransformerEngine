# Copyright (c) 2022-2025, NVIDIA CORPORATION & AFFILIATES. All rights reserved.
#
# See LICENSE for license information.

"""Helper functions for using fp8 tensors as weights"""

<<<<<<< HEAD
from typing import Optional, Union
=======
import os
from typing import Optional, List, Union
>>>>>>> 2712bb95
import torch
import transformer_engine_torch as tex
from transformer_engine_torch import multi_tensor_scale, multi_tensor_compute_scale_and_scale_inv

from ..quantization_base import QuantizedTensor, Quantizer, QuantizedTensorStorage
from .float8_tensor import Float8Tensor, Float8Quantizer, Float8CurrentScalingQuantizer
from .mxfp8_tensor import MXFP8Tensor, MXFP8Quantizer
from .float8_blockwise_tensor import Float8BlockwiseQTensor, Float8BlockQuantizer
from ..optimizers.multi_tensor_apply import multi_tensor_applier
from ..utils import is_non_tn_fp8_gemm_supported


def replace_raw_data(tensor: QuantizedTensor, new_raw_data: torch.Tensor):
    r"""Change a quantized tensor's data buffer while preserving values

    This function modifies only the address space of the underlying
    raw data and does not alter any other tensor attributes or values.

    This may be used for custom buffer allocations, e.g. packing
    multiple parameter tensors together into a single contiguous
    buffer for ZeRO-2.

    """
    if isinstance(tensor, Float8Tensor):
        old_raw_data = tensor._data
        assert old_raw_data.dtype == new_raw_data.dtype, "The data types of raw data don't match"
        new_raw_data.detach().copy_(old_raw_data)
        tensor._data = new_raw_data
        del old_raw_data
    elif isinstance(tensor, Float8BlockwiseQTensor):
        old_raw_data = tensor._rowwise_data
        assert old_raw_data.dtype == new_raw_data.dtype, "The data types of raw data don't match"
        new_raw_data.detach().copy_(old_raw_data)
        tensor._rowwise_data = new_raw_data
        del old_raw_data
    elif isinstance(tensor, MXFP8Tensor):
        raise NotImplementedError("replace_raw_data for MXFP8Tensor is not supported yet")
    else:
        raise ValueError(f"replace_raw_data for {type(tensor)} is not supported yet")


def cast_master_weights_to_fp8(
    model_weights, master_weights, start_offsets, group, fsdp_shard_model_weights=None
):
    r"""Helper function to cast master weights to FP8 primary weights.

    This is intended for use with ZeRO/FSDP. Each rank has a shard of
    the master weights (possibly empty) and a full copy of the model
    weights.

    Parameters
    ----------
    model_weights  : list of FP8 weights.
    master_weights : list of master weights. Typically they are FP32 weights.
    start_offsets  : list of integers, the starting index of the master weight in the model weight.
                     master_weight may be smaller than model_weight because it could be distributed
                     across multiple ranks. These offsets indicate which part of the model_weight
                     should be updated.
    group          : The distributed group to do amax reduction. Typically it's the data parallel
                     group.
    fsdp_shard_model_weights : list of FSDP shard model weights. If None, it means that the model weights are
                             not sharded. Otherwise, it means that the model weights are sharded and we get
                             target model weights data storage using the FSDP shard model weights.

    """

    delayed_scaling_params = []
    current_scaling_params = []
    blockwise_scaling_params = []

    if fsdp_shard_model_weights is None:
        use_fsdp_shard_model_weights = False
        fsdp_shard_model_weights = [None] * len(model_weights)
    else:
        use_fsdp_shard_model_weights = True

    for model_weight, master_weight, start_offset, fsdp_shard_model_weight in zip(
        model_weights, master_weights, start_offsets, fsdp_shard_model_weights
    ):
        # Clear `_high_precision_init_val` of model_weight automatically.
        # - Master weights are initialized from model weights, if we use fp8 primary weights to
        #   initialize master weights, the numerical values of master weights are not consistent
        #   with the numerical values when we initialize them from bf16/fp16 weights.
        # - So we add a `_high_precision_init_val` attribute to each model weight to store the
        #   original bf16/fp16 weight on cpu before casting it to fp8. And users can use
        #   `get_high_precision_init_val` to get this cpu tensor.
        # - This cpu tensor is not needed once the master weight is initialized, so users should
        #   call `clear_high_precision_init_val` to remove it after master weight is initialized.
        # - In case users don't call `clear_high_precision_init_val`, we will clear it automatically
        #   here. It's safe to clear the `_high_precision_init_val` at this time because this
        #   function is supposed to be called after the master weights are initialized and updated.
        if hasattr(model_weight, "clear_high_precision_init_val"):
            model_weight.clear_high_precision_init_val()

        if master_weight is not None:
            # When not using fp8_primary_weights, the master_weight (fp32) is first cast to
            # bf16/fp16, and then cast to fp8 during forward. Although it's not necessary when
            # fp8_primary_weights is enabled, we still keep this logic to keep numerical
            # consistency. So here we cast the master_weight to model_weight.dtype.
            master_weight = master_weight.to(model_weight.dtype)

        quantizer = model_weight._get_quantizer()
        if isinstance(quantizer, Float8Quantizer):
            delayed_scaling_params.append(
                (model_weight, master_weight, start_offset, fsdp_shard_model_weight)
            )
        elif isinstance(quantizer, Float8CurrentScalingQuantizer):
            current_scaling_params.append(
                (model_weight, master_weight, start_offset, fsdp_shard_model_weight)
            )
        elif isinstance(quantizer, Float8BlockQuantizer):
            blockwise_scaling_params.append(
                (model_weight, master_weight, start_offset, fsdp_shard_model_weight)
            )
        elif isinstance(quantizer, MXFP8Quantizer):
            raise NotImplementedError(
                "cast_master_weights_to_fp8 for MXFP8BlockScaling is not supported yet"
            )
        else:
            raise ValueError(
                f"cast_master_weights_to_fp8 for {type(quantizer)} is not supported yet"
            )

    if len(delayed_scaling_params) > 0:
        _cast_master_weights_to_fp8_delayed_scaling(
            delayed_scaling_params, group, use_fsdp_shard_model_weights
        )
    if len(current_scaling_params) > 0:
        _cast_master_weights_to_fp8_current_scaling(
            current_scaling_params, group, use_fsdp_shard_model_weights
        )
    if len(blockwise_scaling_params) > 0:
        _cast_master_weights_to_fp8_blockwise_scaling(
            blockwise_scaling_params, group, use_fsdp_shard_model_weights
        )


def _cast_master_weights_to_fp8_delayed_scaling(params, group, use_fsdp_shard_model_weights=False):
    r"""Helper function to cast master weights to FP8 primary weights for delayed scaling.

    Parameters
    ----------
    params : List of tuple, each tuple contains a model weight, a master weight, and an offset
             indicating the starting index of the master weight in the model weight.
    group  : The distributed group to do amax reduction. Typically it's the data parallel
             group.
    use_fsdp_shard_model_weights : bool, if True, it means that the model weights are sharded.
    """

    # Collect amaxes to do reduce-max among dp group.
    # Collect scales and scale_invs to update scale_invs of the fp8 weights.
    amaxes, scales, scale_invs = [], [], []

    for model_weight, master_weight, start_offset, shard_model_weight_raw in params:
        quantizer = model_weight._get_quantizer()

        amaxes.append(quantizer.amax.view(1))
        scales.append(quantizer.scale.view(1))
        scale_invs.append(model_weight._scale_inv.view(1))

        # If master weight is None, it means that the master weight of the current model weight
        # is in other DP ranks.
        if master_weight is None:
            continue

        # If master weight is not None, start_offset must be a valid value.
        assert start_offset is not None
        assert start_offset >= 0
        end_offset = start_offset + master_weight.numel()
        assert end_offset <= model_weight.numel()

        # master_weight may be smaller than model_weight because it could be distributed across
        # multiple ranks. So we need to create a dummy weight using the raw data from model_weight.
        if not use_fsdp_shard_model_weights:
            shard_model_weight_raw = model_weight._data.view(-1)[start_offset:end_offset]
        shard_model_weight_fp8 = quantizer.create_tensor_from_data(
            shard_model_weight_raw.view(1, -1),
            model_weight.dtype,
        )

        # Cast master weight to fp8.
        quantizer.update_quantized(master_weight.view(1, -1), shard_model_weight_fp8)

    if len(amaxes) > 0:
        dummy_overflow_buf = torch.zeros(1, dtype=torch.int, device=amaxes[0].device)

        # Reduce amaxes.
        packed_amaxes = torch.empty(len(amaxes), dtype=torch.float32, device=amaxes[0].device)
        packed_amax_views = [packed_amaxes[i].view(1) for i in range(len(amaxes))]
        multi_tensor_applier(
            multi_tensor_scale, dummy_overflow_buf, [amaxes, packed_amax_views], 1.0
        )
        torch.distributed.all_reduce(
            packed_amaxes,
            op=torch.distributed.ReduceOp.MAX,
            group=group,
        )
        multi_tensor_applier(
            multi_tensor_scale, dummy_overflow_buf, [packed_amax_views, amaxes], 1.0
        )

        # Update scale_invs.
        packed_scales = torch.empty(len(scales), dtype=torch.float32, device=scales[0].device)
        packed_scale_views = [packed_scales[i].view(1) for i in range(len(scales))]
        multi_tensor_applier(
            multi_tensor_scale, dummy_overflow_buf, [scales, packed_scale_views], 1.0
        )
        torch.reciprocal(packed_scales, out=packed_scales)
        multi_tensor_applier(
            multi_tensor_scale, dummy_overflow_buf, [packed_scale_views, scale_invs], 1.0
        )


def _cast_master_weights_to_fp8_current_scaling(params, group, use_fsdp_shard_model_weights=False):
    r"""Helper function to cast master weights to FP8 primary weights for current scaling.

    Parameters
    ----------
    params : List of tuple, each tuple contains a model weight, a master weight, and an offset
             indicating the starting index of the master weight in the model weight.
    group  : The distributed group to do amax reduction. Typically it's the data parallel
             group.
    use_fsdp_shard_model_weights : bool, if True, it means that the model weights are sharded.
    """

    # Parameter attributes
    device = params[0][0].device
    fp8_dtype = params[0][0]._get_quantizer().dtype
    force_pow_2_scales = params[0][0]._get_quantizer().force_pow_2_scales
    amax_epsilon = params[0][0]._get_quantizer().amax_epsilon

    # Create a dummy overflow buffer, it's needed by multi_tensor_applier.
    dummy_overflow_buf = torch.zeros(1, dtype=torch.int, device=device)

    # Create a contiguous buffer to store amaxes temporarily, so we can perform all all-reduce
    # NCCL kernels at once.
    packed_amaxes = torch.zeros(len(params), dtype=torch.float32, device=device)
    amaxes = [packed_amaxes[i : i + 1] for i in range(len(params))]

    # Collect scales and scale_invs to update them after amax reduction.
    scales, scale_invs = [], []

    # ---------------------------------------------------------------------------------------------
    # Step 1: Iterate through all the none empty master weights and compute amax of them. Store the
    #         amaxes in a contiguous buffer. If the master weight is None, the corresponding amax
    #         will be set to 0.
    # ---------------------------------------------------------------------------------------------
    for (model_weight, master_weight, _, _), amax in zip(params, amaxes):

        # Make sure all the model weights have the same numerical options.
        quantizer = model_weight._get_quantizer()
        assert quantizer.dtype == fp8_dtype
        assert quantizer.force_pow_2_scales == force_pow_2_scales
        assert quantizer.amax_epsilon == amax_epsilon

        scales.append(quantizer.scale.view(1))
        scale_invs.append(model_weight._scale_inv.view(1))

        # Compute amax of the master weight and store it in packed_amaxes.
        if master_weight is not None:
            tex.compute_amax(master_weight, amax)

    # ---------------------------------------------------------------------------------------------
    # Step 2: Perform all-reduce on packed_amaxes to get the global amax.
    # ---------------------------------------------------------------------------------------------
    torch.distributed.all_reduce(packed_amaxes, op=torch.distributed.ReduceOp.MAX, group=group)

    # ---------------------------------------------------------------------------------------------
    # Step 3: Update scales and scale_invs.
    # ---------------------------------------------------------------------------------------------
    if fp8_dtype == tex.DType.kFloat8E4M3:
        max_fp8 = 448.0
    elif fp8_dtype == tex.DType.kFloat8E5M2:
        max_fp8 = 57344.0
    else:
        raise ValueError(f"Unsupported FP8 dtype: {fp8_dtype}")
    multi_tensor_applier(
        multi_tensor_compute_scale_and_scale_inv,
        dummy_overflow_buf,
        [amaxes, scales, scale_invs],
        max_fp8,
        force_pow_2_scales,
        amax_epsilon,
    )

    # ---------------------------------------------------------------------------------------------
    # Step 4: Cast master weights to FP8.
    # ---------------------------------------------------------------------------------------------
    for (model_weight, master_weight, start_offset, model_weight_fragment), scale in zip(
        params, scales
    ):
        # If master weight is None, it means that the master weight of the current model weight
        # is in other DP ranks.
        if master_weight is None:
            continue

        # Cast master weight to FP8
        end_offset = start_offset + master_weight.numel()
        if not use_fsdp_shard_model_weights:
            model_weight_fragment = model_weight.reshape(-1)[start_offset:end_offset]
        quantizer = Float8Quantizer(
            scale=scale,
            amax=torch.Tensor(),
            fp8_dtype=model_weight._fp8_dtype,
        )
        if use_fsdp_shard_model_weights and not isinstance(model_weight_fragment, Float8Tensor):
            # NOTE: The fsdp shard model weight may be a unit8 tensor instead of
            # a float8 tensor. We should handle this situation properly.
            model_weight_fragment = quantizer.create_tensor_from_data(
                model_weight_fragment.view(-1),
                model_weight.dtype,
            )
        quantizer.update_quantized(master_weight, model_weight_fragment)


def _cast_master_weights_to_fp8_blockwise_scaling(
    params, group, use_fsdp_shard_model_weights=False
):
    r"""Helper function to cast master weights to FP8 primary weights for blockwise scaling.

    Parameters
    ----------
    params : List of tuple, each tuple contains a model weight, a master weight, and an offset
             indicating the starting index of the master weight in the model weight.
    group  : The distributed group to do amax reduction. Typically it's the data parallel
             group.
    use_fsdp_shard_model_weights : bool, if True, it means that the model weights are sharded.
    """

    # Parameter attributes
    device = params[0][0].device
    block_len = params[0][0]._get_quantizer().block_len
    fp8_dtype = params[0][0]._get_quantizer().dtype
    force_pow_2_scales = params[0][0]._get_quantizer().force_pow_2_scales
    amax_epsilon = params[0][0]._get_quantizer().amax_epsilon

    # Create a dummy overflow buffer, it's needed by multi_tensor_applier.
    dummy_overflow_buf = torch.zeros(1, dtype=torch.int, device=device)

    # Get the total number of amax elements in all the model weights.
    cu_amax_sizes = [0]
    for model_weight, _, _, _ in params:
        scale_shape = model_weight._get_quantizer().get_scale_shape(model_weight.shape, False)
        num_amaxes = scale_shape[0] * scale_shape[1]
        cu_amax_sizes.append(cu_amax_sizes[-1] + num_amaxes)

    # Create a contiguous buffer to store amaxes temporarily, so we can perform all all-reduce
    # NCCL kernels at once.
    packed_amaxes = torch.zeros(cu_amax_sizes[-1], dtype=torch.float32, device=device)

    # ---------------------------------------------------------------------------------------------
    # Step 1: Iterate through all the none empty master weights and compute amax of them. Store the
    #         amaxes in a contiguous buffer. If a block of a master weight is empty, the
    #         corresponding amax will be set to 0.
    # ---------------------------------------------------------------------------------------------
    amaxes, scales, scale_invs = [], [], []
    for i, (model_weight, master_weight, start_offset, _) in enumerate(params):

        # Make sure all the model weights have the same numerical options.
        quantizer = model_weight._get_quantizer()
        assert block_len == quantizer.block_len
        assert fp8_dtype == quantizer.dtype
        assert force_pow_2_scales == quantizer.force_pow_2_scales
        assert amax_epsilon == quantizer.amax_epsilon

        scale_shape = quantizer.get_scale_shape(model_weight.shape, False)
        amax = packed_amaxes[cu_amax_sizes[i] : cu_amax_sizes[i + 1]].reshape(scale_shape)
        scale = torch.empty(scale_shape, dtype=torch.float32, device=device)
        scale_inv = model_weight._rowwise_scale_inv
        assert len(scale_shape) == 2
        assert len(scale_inv.shape) == 2
        assert scale_inv.shape[0] == scale_shape[0]
        assert scale_inv.shape[1] == scale_shape[1]

        amaxes.append(amax)
        scales.append(scale)
        scale_invs.append(scale_inv)

        # Compute amax of the master weight and store it in packed_amaxes.
        if master_weight is not None:
            assert len(model_weight.shape) == 2
            h, w = model_weight.shape
            tex.fp8_block_scaling_compute_partial_amax(
                master_weight, amax, h, w, start_offset, block_len
            )

    # ---------------------------------------------------------------------------------------------
    # Step 2: Perform all-reduce on packed_amaxes to get the global amax.
    # ---------------------------------------------------------------------------------------------
    torch.distributed.all_reduce(packed_amaxes, op=torch.distributed.ReduceOp.MAX, group=group)

    # ---------------------------------------------------------------------------------------------
    # Step 3: Update scales and scale_invs.
    # ---------------------------------------------------------------------------------------------
    if fp8_dtype == tex.DType.kFloat8E4M3:
        max_fp8 = 448.0
    elif fp8_dtype == tex.DType.kFloat8E5M2:
        max_fp8 = 57344.0
    else:
        raise ValueError(f"Unsupported FP8 dtype: {fp8_dtype}")
    multi_tensor_applier(
        multi_tensor_compute_scale_and_scale_inv,
        dummy_overflow_buf,
        [amaxes, scales, scale_invs],
        max_fp8,
        force_pow_2_scales,
        amax_epsilon,
    )

    # ---------------------------------------------------------------------------------------------
    # Step 4: Cast master weights to FP8.
    # ---------------------------------------------------------------------------------------------
    for (model_weight, master_weight, start_offset, model_weight_fragment), scale in zip(
        params, scales
    ):
        # If master weight is None, it means that the master weight of the current model weight
        # is in other DP ranks.
        if master_weight is None:
            continue

        # Cast master weight to FP8
        end_offset = start_offset + master_weight.numel()
        if not use_fsdp_shard_model_weights:
            model_weight_fragment = model_weight._rowwise_data.reshape(-1)[start_offset:end_offset]
        assert len(model_weight.shape) == 2
        h, w = model_weight.shape
        tex.fp8_block_scaling_partial_cast(
            master_weight, model_weight_fragment, scale, h, w, start_offset, block_len, fp8_dtype
        )


<<<<<<< HEAD
def is_custom(x: Optional[Union[Quantizer, QuantizedTensorStorage]] = None) -> bool:
    """Check if an object is custom.
=======
def post_all_gather_processing(model_weights: Union[torch.Tensor, List[torch.Tensor]]):
    """
    Post-processing after all-gather for weights in distributed optimizer.
    - Float8Tensor: may need to create a transposed view to match backend GEMM.
    - Float8BlockwiseQTensor: create column-wise storage.
    - Plain pytorch tensor: noop.
    """
    if not isinstance(model_weights, list):
        model_weights = [model_weights]
    for model_weight in model_weights:
        if isinstance(model_weight, Float8Tensor):
            # Delayed scaling and per-tensor current scaling: if backend does not support
            # non-transposed FP8 GEMM, pre-create the transpose.
            if not is_non_tn_fp8_gemm_supported():
                model_weight._create_transpose()
        elif isinstance(model_weight, Float8BlockwiseQTensor):
            # Blockwise scaling: create column-wise storage.
            model_weight._create_columnwise()
        elif isinstance(model_weight, QuantizedTensor):
            raise ValueError(f"post_processing for {type(model_weight)} is not supported")


def is_experimental(x: Optional[Union[Quantizer, QuantizedTensorStorage]] = None) -> bool:
    """Check if an environment or object is using experimental Kitchen middleware.
>>>>>>> 2712bb95

    Returns False if x is a torch.Tensor.
    """
    if x is None or isinstance(x, torch.Tensor):
        return False
    if not isinstance(x, (Quantizer, QuantizedTensorStorage)):
        raise AssertionError("Object must be a Quantizer or QuantizedTensorStorage instance")
    return hasattr(x, "custom") and x.custom<|MERGE_RESOLUTION|>--- conflicted
+++ resolved
@@ -4,13 +4,9 @@
 
 """Helper functions for using fp8 tensors as weights"""
 
-<<<<<<< HEAD
-from typing import Optional, Union
-=======
-import os
-from typing import Optional, List, Union
->>>>>>> 2712bb95
+from typing import Optional, Union, List
 import torch
+
 import transformer_engine_torch as tex
 from transformer_engine_torch import multi_tensor_scale, multi_tensor_compute_scale_and_scale_inv
 
@@ -441,10 +437,6 @@
         )
 
 
-<<<<<<< HEAD
-def is_custom(x: Optional[Union[Quantizer, QuantizedTensorStorage]] = None) -> bool:
-    """Check if an object is custom.
-=======
 def post_all_gather_processing(model_weights: Union[torch.Tensor, List[torch.Tensor]]):
     """
     Post-processing after all-gather for weights in distributed optimizer.
@@ -467,9 +459,8 @@
             raise ValueError(f"post_processing for {type(model_weight)} is not supported")
 
 
-def is_experimental(x: Optional[Union[Quantizer, QuantizedTensorStorage]] = None) -> bool:
-    """Check if an environment or object is using experimental Kitchen middleware.
->>>>>>> 2712bb95
+def is_custom(x: Optional[Union[Quantizer, QuantizedTensorStorage]] = None) -> bool:
+    """Check if an object is custom.
 
     Returns False if x is a torch.Tensor.
     """
